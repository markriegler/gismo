--- conflicted
+++ resolved
@@ -26,7 +26,6 @@
 #    'coverity_scan' and sending of the ctest results to the CDASH server
 ################################################################################
 
-<<<<<<< HEAD
 .test:linux:base:
   tags:
     - linux
@@ -43,37 +42,6 @@
     - apt-get install cmake ninja-build -y
     - ctest -S /builds/gismo-ci/gismo/cmake/ctest_script.cmake -D CTEST_BUILD_NAME="$CI_JOB_NAME" -D CTEST_SITE="$CI_COMMIT_BRANCH-$CI_COMMIT_SHORT_SHA [gitlab-ci]" -D CTEST_SOURCE_DIRECTORY=/builds/gismo-ci/gismo -D CTEST_CONFIGURATION_TYPE="$BUILD_TYPE" -D UPDATE_REPO=ON -D CTEST_CMAKE_GENERATOR="$GENERATOR" -D CNAME=$CNAME -D CXXNAME=$CXXNAME -D CTEST_TEST_TIMEOUT=150 -D GISMO_SUBMODULES="$GISMO_SUBMODULES" -D LABELS_FOR_SUBPROJECTS="$LABELS_FOR_SUBPROJECTS" -D CMAKE_ARGS="$CMAKE_ARGS" $CTEST_ARGS -VV
   interruptible: true
-=======
-#-------------------------------------------------------------------------------
-# Clang 7-11, C++98,11,14,17,20
-#-------------------------------------------------------------------------------
-
-# Clang 7, C++98, Release
-linux_x86_64_clang7_cxx98_release_float_int:
-  tags:
-    - linux
-  stage: test
-  image: silkeh/clang:7
-  script:
-    - apt-get update -y
-    - apt-get install cmake subversion -y #for Spectra
-    - ctest -S /builds/gismo-ci/gismo/cmake/ctest_script.cmake -D CTEST_BUILD_NAME="$CI_JOB_NAME" -D CTEST_SITE="$CI_COMMIT_BRANCH-$CI_COMMIT_SHORT_SHA [gitlab-ci]" -D CTEST_SOURCE_DIRECTORY=/builds/gismo-ci/gismo -D CTEST_CONFIGURATION_TYPE=Release -D UPDATE_REPO=OFF -D CTEST_CMAKE_GENERATOR="Unix Makefiles" -D CNAME=/usr/local/bin/clang -D CXXNAME=/usr/local/bin/clang++ -D CTEST_TEST_TIMEOUT=150 -D GISMO_SUBMODULES='' -D LABELS_FOR_SUBPROJECTS='gismo;examples;unittests;doc-snippets' -D CMAKE_ARGS='-DCMAKE_CXX_STANDARD=98;-DGISMO_BUILD_UNITTESTS=ON;-DGISMO_COEFF_TYPE=float;-DGISMO_INDEX_TYPE=int;-DGISMO_WITH_GMP=ON;-DGISMO_WITH_MPFR=ON;-DGISMO_WITH_GMP=ON;-DGISMO_WITH_IPOPT=ON;-DGISMO_WITH_ONURBS=ON;-DGISMO_WITH_SPECTRA=ON;-DGISMO_WITH_SUPERLU=ON;-DGISMO_WITH_UMFPACK=ON;-DGISMO_WITH_OCC=OFF' -Q
-  except:
-    - external_pull_requests
-    - ci_test
-    - coverity_scan
-    
-# Clang 8, C++11, Release
-linux_x86_64_clang8_cxx11_release_double_int32t:
-  tags:
-    - linux
-  stage: test
-  image: silkeh/clang:8
-  script:
-    - apt-get update -y
-    - apt-get install cmake ninja-build -y
-    - ctest -S /builds/gismo-ci/gismo/cmake/ctest_script.cmake -D CTEST_BUILD_NAME="$CI_JOB_NAME" -D CTEST_SITE="$CI_COMMIT_BRANCH-$CI_COMMIT_SHORT_SHA [gitlab-ci]" -D CTEST_SOURCE_DIRECTORY=/builds/gismo-ci/gismo -D CTEST_CONFIGURATION_TYPE=Release -D UPDATE_REPO=ON -D CTEST_CMAKE_GENERATOR=Ninja -D CNAME=/usr/local/bin/clang -D CXXNAME=/usr/local/bin/clang++ -D CTEST_TEST_TIMEOUT=150 -D GISMO_SUBMODULES='' -D LABELS_FOR_SUBPROJECTS='gismo;examples;unittests;doc-snippets' -D CMAKE_ARGS='-DCMAKE_CXX_STANDARD=11;-DGISMO_BUILD_UNITTESTS=ON;-DGISMO_COEFF_TYPE=double;-DGISMO_INDEX_TYPE=int32_t;-DGISMO_WITH_ONURBS=ON;-DGISMO_WITH_OCC=ON' -Q
->>>>>>> 8d939f50
   except:
     - ci_test
     - coverity_scan
@@ -94,7 +62,6 @@
 
 # Clang 9, C++14, Release
 linux_x86_64_clang9_cxx14_release_longdouble_int64t:
-<<<<<<< HEAD
   extends: .test:linux:base
   variables:
     IMAGE:            "silkeh/clang:9"
@@ -182,132 +149,6 @@
     CMAKE_ARGS:       "'-DCMAKE_CXX_STANDARD=20;-DGISMO_BUILD_UNITTESTS=ON;-DGISMO_COEFF_TYPE=float;-DGISMO_INDEX_TYPE=int'"
     CTEST_ARGS:       "-D DO_TESTS=FALSE"    
     GISMO_SUBMODULES: "gsOpennurbs\\;gsSpectra"
-=======
-  tags:
-    - linux
-  stage: test
-  image: silkeh/clang:9
-  script:
-    - apt-get update -y
-    - apt-get install cmake -y
-    - ctest -S /builds/gismo-ci/gismo/cmake/ctest_script.cmake -D CTEST_BUILD_NAME="$CI_JOB_NAME" -D CTEST_SITE="$CI_COMMIT_BRANCH-$CI_COMMIT_SHORT_SHA [gitlab-ci]" -D CTEST_SOURCE_DIRECTORY=/builds/gismo-ci/gismo -D CTEST_CONFIGURATION_TYPE=Release -D UPDATE_REPO=OFF -D CTEST_CMAKE_GENERATOR="Unix Makefiles" -D CNAME=/usr/local/bin/clang -D CXXNAME=/usr/local/bin/clang++ -D CTEST_TEST_TIMEOUT=150 -D GISMO_SUBMODULES='' -D LABELS_FOR_SUBPROJECTS='gismo;examples;unittests;doc-snippets' -D CMAKE_ARGS='-DCMAKE_CXX_STANDARD=14;-DGISMO_BUILD_UNITTESTS=ON;-DGISMO_COEFF_TYPE=long double;-DGISMO_INDEX_TYPE=int64_t;-DGISMO_WITH_ONURBS=ON' -Q
-  except:
-    - external_pull_requests
-    - ci_test
-    - coverity_scan
-
-# Clang 10, C++17, Release
-linux_x86_64_clang10_cxx17_release_mpreal_long:
-  tags:
-    - linux
-  stage: test
-  image: silkeh/clang:10
-  script:
-    - apt-get update -y
-    - apt-get install cmake libmpfr-dev ninja-build -y
-    - ctest -S /builds/gismo-ci/gismo/cmake/ctest_script.cmake -D CTEST_BUILD_NAME="$CI_JOB_NAME" -D CTEST_SITE="$CI_COMMIT_BRANCH-$CI_COMMIT_SHORT_SHA [gitlab-ci]" -D CTEST_SOURCE_DIRECTORY=/builds/gismo-ci/gismo -D CTEST_CONFIGURATION_TYPE=Release -D UPDATE_REPO=OFF -D CTEST_CMAKE_GENERATOR=Ninja -D CNAME=/usr/local/bin/clang -D CXXNAME=/usr/local/bin/clang++ -D CTEST_TEST_TIMEOUT=150 -D GISMO_SUBMODULES='' -D LABELS_FOR_SUBPROJECTS='gismo;examples;unittests;doc-snippets' -D CMAKE_ARGS='-DCMAKE_CXX_STANDARD=17;-DGISMO_BUILD_UNITTESTS=ON;-DGISMO_COEFF_TYPE=mpfr::mpreal;-DGISMO_INDEX_TYPE=long;-DGISMO_WITH_ONURBS=ON' -Q
-  except:
-    - external_pull_requests
-    - ci_test
-    - coverity_scan
-
-# Clang 11, C++20, Release
-linux_x86_64_clang11_cxx20_release_mpq_longlong:
-  tags:
-    - linux
-  stage: test
-  image: silkeh/clang:11
-  script:
-    - apt-get update -y
-    - apt-get install cmake libgmp-dev -y
-    - ctest -S /builds/gismo-ci/gismo/cmake/ctest_script.cmake -D CTEST_BUILD_NAME="$CI_JOB_NAME" -D CTEST_SITE="$CI_COMMIT_BRANCH-$CI_COMMIT_SHORT_SHA [gitlab-ci]" -D CTEST_SOURCE_DIRECTORY=/builds/gismo-ci/gismo -D CTEST_CONFIGURATION_TYPE=Release -D UPDATE_REPO=OFF -D CTEST_CMAKE_GENERATOR="Unix Makefiles" -D CNAME=/usr/local/bin/clang -D CXXNAME=/usr/local/bin/clang++ -D CTEST_TEST_TIMEOUT=150 -D GISMO_SUBMODULES='' -D LABELS_FOR_SUBPROJECTS='gismo;examples;unittests;doc-snippets' -D CMAKE_ARGS='-DCMAKE_CXX_STANDARD=20;-DGISMO_BUILD_UNITTESTS=ON;-DGISMO_COEFF_TYPE=mpq_class;-DGISMO_INDEX_TYPE=long long;-DGISMO_WITH_ONURBS=ON' -Q
-  except:
-    - external_pull_requests
-    - ci_test
-    - coverity_scan
-
-
-#-------------------------------------------------------------------------------
-# GCC 6-10, C++98,11,14,17,20
-#-------------------------------------------------------------------------------
-
-# GCC 6, C++98, Release
-linux_x86_64_gcc6_cxx98_release_mpq_longlong:
-  tags:
-    - linux
-  stage: test
-  image: gcc:6
-  script:
-    - apt-get update -y
-    - apt-get install cmake ninja-build libgmp-dev -y
-    - apt-get install cmake libmpfr-dev -y #should not be needed but there is a bug in CMakeLists.txt when using ninja
-    - ctest -S /builds/gismo-ci/gismo/cmake/ctest_script.cmake -D CTEST_BUILD_NAME="$CI_JOB_NAME" -D CTEST_SITE="$CI_COMMIT_BRANCH-$CI_COMMIT_SHORT_SHA [gitlab-ci]" -D CTEST_SOURCE_DIRECTORY=/builds/gismo-ci/gismo -D CTEST_CONFIGURATION_TYPE=Release -D UPDATE_REPO=OFF -D CTEST_CMAKE_GENERATOR=Ninja -D CNAME=/usr/local/bin/gcc -D CXXNAME=/usr/local/bin/g++ -D CTEST_TEST_TIMEOUT=150 -D GISMO_SUBMODULES='' -D LABELS_FOR_SUBPROJECTS='gismo;examples;unittests;doc-snippets' -D CMAKE_ARGS='-DCMAKE_CXX_STANDARD=98;-DGISMO_BUILD_UNITTESTS=ON;-DGISMO_COEFF_TYPE=mpq_class;-DGISMO_INDEX_TYPE=long long;-DGISMO_WITH_ONURBS=ON' -Q #-VV
-  except:
-    - external_pull_requests
-    - ci_test
-    - coverity_scan
-    
-# GCC 7, C++11, Release
-linux_x86_64_gcc7_cxx11_release_mpreal_long:
-  tags:
-    - linux
-  stage: test
-  image: gcc:7
-  script:
-    - apt-get update -y
-    - apt-get install cmake libmpfr-dev -y
-    - ctest -S /builds/gismo-ci/gismo/cmake/ctest_script.cmake -D CTEST_BUILD_NAME="$CI_JOB_NAME" -D CTEST_SITE="$CI_COMMIT_BRANCH-$CI_COMMIT_SHORT_SHA [gitlab-ci]" -D CTEST_SOURCE_DIRECTORY=/builds/gismo-ci/gismo -D CTEST_CONFIGURATION_TYPE=Release -D UPDATE_REPO=OFF -D CTEST_CMAKE_GENERATOR="Unix Makefiles" -D CNAME=/usr/local/bin/gcc -D CXXNAME=/usr/local/bin/g++ -D CTEST_TEST_TIMEOUT=150 -D GISMO_SUBMODULES='' -D LABELS_FOR_SUBPROJECTS='gismo;examples;unittests;doc-snippets' -D CMAKE_ARGS='-DCMAKE_CXX_STANDARD=11;-DGISMO_BUILD_UNITTESTS=ON;-DGISMO_COEFF_TYPE=mpfr::mpreal;-DGISMO_INDEX_TYPE=long;-DGISMO_WITH_ONURBS=ON' -Q
-  except:
-    - external_pull_requests
-    - ci_test
-    - coverity_scan
-
-# GCC 8, C++14, Release
-linux_x86_64_gcc8_cxx14_release_longdouble_int64t:
-  tags:
-    - linux
-  stage: test
-  image: gcc:8
-  script:
-    - apt-get update -y
-    - apt-get install cmake ninja-build -y
-    - ctest -S /builds/gismo-ci/gismo/cmake/ctest_script.cmake -D CTEST_BUILD_NAME="$CI_JOB_NAME" -D CTEST_SITE="$CI_COMMIT_BRANCH-$CI_COMMIT_SHORT_SHA [gitlab-ci]" -D CTEST_SOURCE_DIRECTORY=/builds/gismo-ci/gismo -D CTEST_CONFIGURATION_TYPE=Release -D UPDATE_REPO=OFF -D CTEST_CMAKE_GENERATOR=Ninja -D CNAME=/usr/local/bin/gcc -D CXXNAME=/usr/local/bin/g++ -D CTEST_TEST_TIMEOUT=150 -D GISMO_SUBMODULES='' -D LABELS_FOR_SUBPROJECTS='gismo;examples;unittests;doc-snippets' -D CMAKE_ARGS='-DCMAKE_CXX_STANDARD=14;-DGISMO_BUILD_UNITTESTS=ON;-DGISMO_COEFF_TYPE=long double;-DGISMO_INDEX_TYPE=int64_t;-DGISMO_WITH_ONURBS=ON' -Q
-  except:
-    - external_pull_requests
-    - ci_test
-    - coverity_scan
-    
-# GCC 9, C++17, Release
-linux_x86_64_gcc9_cxx17_release_double_int32t:
-  
-  tags:
-    - linux
-  stage: test
-  image: gcc:9
-  script:
-    - apt-get update -y
-    - apt-get install cmake -y
-    - ctest -S /builds/gismo-ci/gismo/cmake/ctest_script.cmake -D CTEST_BUILD_NAME="$CI_JOB_NAME" -D CTEST_SITE="$CI_COMMIT_BRANCH-$CI_COMMIT_SHORT_SHA [gitlab-ci]" -D CTEST_SOURCE_DIRECTORY=/builds/gismo-ci/gismo -D CTEST_CONFIGURATION_TYPE=Release -D UPDATE_REPO=OFF -D CTEST_CMAKE_GENERATOR="Unix Makefiles" -D CNAME=/usr/local/bin/gcc -D CXXNAME=/usr/local/bin/g++ -D CTEST_TEST_TIMEOUT=150 -D GISMO_SUBMODULES='' -D LABELS_FOR_SUBPROJECTS='gismo;examples;unittests;doc-snippets' -D CMAKE_ARGS='-DCMAKE_CXX_STANDARD=17;-DGISMO_BUILD_UNITTESTS=ON;-DGISMO_COEFF_TYPE=double;-DGISMO_INDEX_TYPE=int32_t;-DGISMO_WITH_ONURBS=ON' -Q
-  except:
-    - external_pull_requests
-    - ci_test
-    - coverity_scan
-
-# GCC 10, C++20, Release
-linux_x86_64_gcc10_cxx20_release_float_int:
-  tags:
-    - linux
-  stage: test
-  image: gcc:10
-  script:
-    - apt-get update -y
-    - apt-get install cmake ninja-build -y
-    - ctest -S /builds/gismo-ci/gismo/cmake/ctest_script.cmake -D CTEST_BUILD_NAME="$CI_JOB_NAME" -D CTEST_SITE="$CI_COMMIT_BRANCH-$CI_COMMIT_SHORT_SHA [gitlab-ci]" -D CTEST_SOURCE_DIRECTORY=/builds/gismo-ci/gismo -D CTEST_CONFIGURATION_TYPE=Release -D UPDATE_REPO=OFF -D CTEST_CMAKE_GENERATOR=Ninja -D CNAME=/usr/local/bin/gcc -D CXXNAME=/usr/local/bin/g++ -D CTEST_TEST_TIMEOUT=150 -D GISMO_SUBMODULES='' -D LABELS_FOR_SUBPROJECTS='gismo;examples;unittests;doc-snippets' -D CMAKE_ARGS='-DCMAKE_CXX_STANDARD=20;-DGISMO_BUILD_UNITTESTS=ON;-DGISMO_COEFF_TYPE=float;-DGISMO_INDEX_TYPE=int;-DGISMO_WITH_ONURBS=ON' -Q
-  except:
-    - external_pull_requests
-    - ci_test
-    - coverity_scan
->>>>>>> 8d939f50
     
 ################################################################################
 # 2. Building and testing of external pull requests (PRs)
@@ -365,11 +206,7 @@
     - rm -rf ~/.cmake /builds/gismo-ci/buildlib/CMakeCache.txt /builds/gismo-ci/buildlib/lib /usr/lib*/gismo /usr/lib*/*gismo*.* /usr/include/gismo /usr/share/gismodata /builds/gismo-ci/buildproj # Cleanup folders
     - if [ ! -d "/builds/gismo-ci/buildlib" ]; then mkdir /builds/gismo-ci/buildlib; fi
     - cd /builds/gismo-ci/buildlib
-<<<<<<< HEAD
     - cmake ../gismo -DBUILDNAME="$CI_JOB_NAME" -DSITE="$CI_COMMIT_BRANCH-$CI_COMMIT_SHORT_SHA-[gitlab-ci]" -D CMAKE_GENERATOR="Unix Makefiles" -D CMAKE_INSTALL_PREFIX=/usr -DTARGET_ARCHITECTURE=generic #-D GISMO_SUBMODULES="gsOpennurbs\\;gsIpOpt\\;gsSpectra"
-=======
-    - cmake ../gismo -DBUILDNAME="$CI_JOB_NAME" -DSITE="$CI_COMMIT_BRANCH-$CI_COMMIT_SHORT_SHA [gitlab-ci]" -D CMAKE_GENERATOR="Unix Makefiles" -D CMAKE_INSTALL_PREFIX=/usr -DTARGET_ARCHITECTURE=generic #-DGISMO_BUILD_UNITTESTS=ON -DGISMO_WITH_ONURBS=ON -DGISMO_WITH_GMP=ON -DGISMO_WITH_MPFR=ON -DGISMO_WITH_IPOPT=ON -DGISMO_WITH_SPECTRA=ON -DGISMO_WITH_SUPERLU=ON -DGISMO_WITH_UMFPACK=ON
->>>>>>> 8d939f50
     - cmake --build . --target gismo #--parallel 3
     # I. Test deploy from build tree
     - cp /builds/gismo-ci/gismo/CTestConfig.cmake /builds/gismo-ci/gismo/deploy/
