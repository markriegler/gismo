--- conflicted
+++ resolved
@@ -32,13 +32,9 @@
 
 # paraview result files
 *.pvd
-<<<<<<< HEAD
 *.vtk
 *.vts
 *.vtp
-=======
-
 
 #Mac OS
 **/.DS_Store
->>>>>>> 4a2854cd
