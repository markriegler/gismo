--- conflicted
+++ resolved
@@ -28,12 +28,10 @@
 *.patch
 *.rej
 
-<<<<<<< HEAD
-# Data
-data-private/
-data/
-=======
 # paraview result files
 *.vtp
 *.pvd
->>>>>>> 8d939f50
+
+# Data
+data-private/
+data/