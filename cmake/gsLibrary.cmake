--- conflicted
+++ resolved
@@ -106,58 +106,11 @@
   endif()
 endif()
 
-<<<<<<< HEAD
-  # build static within github ci, if it is building with python ext
-  if ("$ENV{GITHUB_ACTIONS}" AND GISMO_WITH_PYBIND11)
-    add_library(${PROJECT_NAME} STATIC
-      ${${PROJECT_NAME}_MODULES}
-      ${${PROJECT_NAME}_SOURCES}
-      ${${PROJECT_NAME}_EXTENSIONS}
-      )
-  else()
-    add_library(${PROJECT_NAME} SHARED
-      ${${PROJECT_NAME}_MODULES}
-      ${${PROJECT_NAME}_SOURCES}
-      ${${PROJECT_NAME}_EXTENSIONS}
-      )
-  endif()
-
-  if (GISMO_WITH_PYBIND11)
-
-    target_link_libraries(${PROJECT_NAME} ${PYTHON_LIBRARIES})
-
-    pybind11_add_module(py${PROJECT_NAME} MODULE
-      "${gismo_SOURCE_DIR}/src/misc/gsPyBind11.cpp"
-    )
-
-    # since gismo (${PROJECT_NAME}) target includes bindings, it needs
-    # pybind/python info. Those are automatically managed in
-    # `pybind11_add_module`. Since we aren't using it, setup gismo target
-    # in similar fashion manually. 
-    target_link_libraries(${PROJECT_NAME} pybind11::module)
-    if(NOT DEFINED CMAKE_CXX_VISIBILITY_PRESET)
-      set_target_properties(${target_name} PROPERTIES CXX_VISIBILITY_PRESET "hidden")
-    endif()
-    if(NOT DEFINED CMAKE_INTERPROCEDURAL_OPTIMIZATION)
-      target_link_libraries(${target_name} pybind11::lto)
-    endif()
-
-    # link gismo to pygismo
-    target_link_libraries(py${PROJECT_NAME} PRIVATE ${PROJECT_NAME})
-
-    if (GISMO_KLSHELL)
-      target_compile_definitions(py${PROJECT_NAME} PUBLIC GISMO_KLSHELL)
-    endif()# To fix
-  endif(GISMO_WITH_PYBIND11)
-  
-  #generate_export_header(${PROJECT_NAME})
-=======
 add_library(${PROJECT_NAME} SHARED
   ${${PROJECT_NAME}_MODULES}
   ${${PROJECT_NAME}_SOURCES}
   ${${PROJECT_NAME}_EXTENSIONS}
   )
->>>>>>> 84636b50
 
 set_target_properties(${PROJECT_NAME} PROPERTIES
   #https://community.kde.org/Policies/Binary_Compatibility_Issues_With_C%2B%2B
