--- conflicted
+++ resolved
@@ -100,7 +100,7 @@
 
 if("x${CMAKE_CXX_COMPILER_ID}" STREQUAL "xMSVC" OR
    "x${CMAKE_GENERATOR}" STREQUAL "xXcode")
-  set(${PROJECT_NAME}_SOURCES ${${PROJECT_NAME}_SOURCES}
+ set(${PROJECT_NAME}_SOURCES ${${PROJECT_NAME}_SOURCES}
      "${gismo_SOURCE_DIR}/src/misc/gsDllMain.cpp")
 endif()
 
@@ -110,26 +110,6 @@
   endif()
 endif()
 
-<<<<<<< HEAD
-# build static within github ci, if it is building with python ext
-if ("$ENV{GITHUB_ACTIONS}" AND GISMO_WITH_PYBIND11)
-  add_library(${PROJECT_NAME} STATIC
-    ${${PROJECT_NAME}_MODULES}
-    ${${PROJECT_NAME}_SOURCES}
-    ${${PROJECT_NAME}_EXTENSIONS}
-    )
-else()
-  add_library(${PROJECT_NAME} SHARED
-    ${${PROJECT_NAME}_MODULES}
-    ${${PROJECT_NAME}_SOURCES}
-    ${${PROJECT_NAME}_EXTENSIONS}
-    )
-endif()
-
-if (GISMO_WITH_PYBIND11)
-  pybind11_add_module(py${PROJECT_NAME} MODULE
-    "${gismo_SOURCE_DIR}/src/misc/gsPyBind11.cpp"
-=======
 add_library(${PROJECT_NAME} SHARED
   ${${PROJECT_NAME}_MODULES}
   ${${PROJECT_NAME}_SOURCES}
@@ -146,46 +126,12 @@
   CXX_VISIBILITY_PRESET "hidden"
   #COMPILE_DEFINITIONS ${PROJECT_NAME}_EXPORTS # Used for DLL exporting (defined by default by CMake)
   FOLDER "G+Smo libraries"
->>>>>>> 93a8813b
   )
   #generate_export_header(${PROJECT_NAME})
 
   if (GISMO_WITH_PYBIND11)
     target_link_libraries(${PROJECT_NAME} pybind11::embed)
   endif()
-
-  # since gismo (${PROJECT_NAME}) target includes bindings, it needs
-  # pybind/python info. Those are automatically managed in
-  # `pybind11_add_module`. Since we aren't using it, setup gismo target
-  # in similar fashion manually. 
-  target_link_libraries(${PROJECT_NAME} pybind11::module)
-  if(NOT DEFINED CMAKE_CXX_VISIBILITY_PRESET)
-    set_target_properties(${target_name} PROPERTIES CXX_VISIBILITY_PRESET "hidden")
-  endif()
-  if(NOT DEFINED CMAKE_INTERPROCEDURAL_OPTIMIZATION)
-    target_link_libraries(${target_name} pybind11::lto)
-  endif()
-
-  # link gismo to pygismo
-  target_link_libraries(py${PROJECT_NAME} PRIVATE ${PROJECT_NAME})
-
-  if (GISMO_KLSHELL)
-    target_compile_definitions(py${PROJECT_NAME} PUBLIC GISMO_KLSHELL)
-  endif()# To fix
-endif(GISMO_WITH_PYBIND11)
-
-#generate_export_header(${PROJECT_NAME})
-
-set_target_properties(${PROJECT_NAME} PROPERTIES
-#https://community.kde.org/Policies/Binary_Compatibility_Issues_With_C%2B%2B
-VERSION "${${PROJECT_NAME}_VERSION}"
-SOVERSION "${${PROJECT_NAME}_VERSION_MAJOR}"
-PUBLIC_HEADER "${PROJECT_SOURCE_DIR}/src/${PROJECT_NAME}.h"
-POSITION_INDEPENDENT_CODE ON
-LINKER_LANGUAGE CXX
-#COMPILE_DEFINITIONS ${PROJECT_NAME}_EXPORTS # Used for DLL exporting (defined by default by CMake)
-FOLDER "G+Smo libraries"
-)
 
 #if(gsMpfr_ENABLED OR gsGmp_ENABLED)
 #    find_package(GMP)
@@ -222,9 +168,9 @@
   target_link_libraries(${PROJECT_NAME} "${${PROJECT_NAME}_LINKER}")
 endif()
 
-if (GISMO_GCC_STATIC_LINKAGE)
-  target_link_libraries(${PROJECT_NAME} -static-libgcc -static-libstdc++)
-endif()
+  if (GISMO_GCC_STATIC_LINKAGE)
+    target_link_libraries(${PROJECT_NAME} -static-libgcc -static-libstdc++)
+  endif()
 
 #  if (GISMO_WITH_OPENMP)
 #    find_package(OpenMP REQUIRED)
@@ -235,71 +181,31 @@
 endif()
 
 if( WIN32 ) # Copy the dll to the bin folder to allow executables to find it
-  if(CMAKE_CONFIGURATION_TYPES)
-    add_custom_command(
-    TARGET ${PROJECT_NAME}
-    POST_BUILD
-    #COMMAND ${CMAKE_COMMAND} -E make_directory ${CMAKE_BINARY_DIR}/bin
-    COMMAND ${CMAKE_COMMAND} -E make_directory ${CMAKE_BINARY_DIR}/bin/$<CONFIGURATION>
-    COMMAND ${CMAKE_COMMAND} -E copy_if_different $<TARGET_FILE:${PROJECT_NAME}> ${CMAKE_BINARY_DIR}/bin/$<CONFIGURATION>
-    COMMAND ${CMAKE_COMMAND} -E echo 'The file $<TARGET_FILE:${PROJECT_NAME}> is copied to the bin folder for convenience.' )
-  else()
-    add_custom_command(
-    TARGET ${PROJECT_NAME}
-    POST_BUILD
-    #COMMAND ${CMAKE_COMMAND} -E make_directory ${CMAKE_BINARY_DIR}/bin
-    COMMAND ${CMAKE_COMMAND} -E make_directory ${CMAKE_BINARY_DIR}/bin
-    COMMAND ${CMAKE_COMMAND} -E copy_if_different $<TARGET_FILE:${PROJECT_NAME}> ${CMAKE_BINARY_DIR}/bin
-    COMMAND ${CMAKE_COMMAND} -E echo 'The file $<TARGET_FILE:${PROJECT_NAME}> is copied to the bin folder for convenience.' )
-  endif()
+    if(CMAKE_CONFIGURATION_TYPES)
+      add_custom_command(
+      TARGET ${PROJECT_NAME}
+      POST_BUILD
+      #COMMAND ${CMAKE_COMMAND} -E make_directory ${CMAKE_BINARY_DIR}/bin
+      COMMAND ${CMAKE_COMMAND} -E make_directory ${CMAKE_BINARY_DIR}/bin/$<CONFIGURATION>
+      COMMAND ${CMAKE_COMMAND} -E copy_if_different $<TARGET_FILE:${PROJECT_NAME}> ${CMAKE_BINARY_DIR}/bin/$<CONFIGURATION>
+      COMMAND ${CMAKE_COMMAND} -E echo 'The file $<TARGET_FILE:${PROJECT_NAME}> is copied to the bin folder for convenience.' )
+    else()
+      add_custom_command(
+      TARGET ${PROJECT_NAME}
+      POST_BUILD
+      #COMMAND ${CMAKE_COMMAND} -E make_directory ${CMAKE_BINARY_DIR}/bin
+      COMMAND ${CMAKE_COMMAND} -E make_directory ${CMAKE_BINARY_DIR}/bin
+      COMMAND ${CMAKE_COMMAND} -E copy_if_different $<TARGET_FILE:${PROJECT_NAME}> ${CMAKE_BINARY_DIR}/bin
+      COMMAND ${CMAKE_COMMAND} -E echo 'The file $<TARGET_FILE:${PROJECT_NAME}> is copied to the bin folder for convenience.' )
+    endif()
 endif( WIN32 )
 
 endif(GISMO_BUILD_LIB)
 
-<<<<<<< HEAD
-  add_library(${PROJECT_NAME}_static STATIC
-    ${${PROJECT_NAME}_MODULES}
-    ${${PROJECT_NAME}_SOURCES}
-    ${${PROJECT_NAME}_EXTENSIONS}
-  )
-
-  #generate_export_header(${PROJECT_NAME}_static)
-
-  if(${PROJECT_NAME}_LINKER)
-    target_link_libraries(${PROJECT_NAME}_static "${${PROJECT_NAME}_LINKER}")
-  endif()
-
-=======
->>>>>>> 93a8813b
   if (EIGEN_USE_MKL_ALL)
     target_link_libraries(${PROJECT_NAME} ${MKL_LIBRARIES})
   endif()
 
-<<<<<<< HEAD
-  if (GISMO_WITH_XDEBUG AND DBGHELP_FOUND)
-     target_link_libraries(${PROJECT_NAME}_static ${DBGHELP_LIBRARY})
-  ENDIF()
-
-  if (GISMO_GCC_STATIC_LINKAGE)
-    target_link_libraries(${PROJECT_NAME}_static -static-libgcc -static-libstdc++)
-  endif()
-
-  # Avoid naming conflic on MSVC
-  if("x${CMAKE_CXX_COMPILER_ID}" STREQUAL "xMSVC")
-    set(gs_static_lib_suffix _static)
-  endif()
-
-  set_target_properties(${PROJECT_NAME}_static PROPERTIES
-    COMPILE_DEFINITIONS ${PROJECT_NAME}_STATIC
-    POSITION_INDEPENDENT_CODE ON
-    LINKER_LANGUAGE CXX
-    FOLDER "G+Smo libraries"
-    OUTPUT_NAME ${PROJECT_NAME}${gs_static_lib_suffix} )
-
-set(LIBRARY_OUTPUT_PATH ${CMAKE_BINARY_DIR}/lib/)
-
-=======
->>>>>>> 93a8813b
 ## #################################################################
 ## Installation
 ## #################################################################
