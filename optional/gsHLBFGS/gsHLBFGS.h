--- conflicted
+++ resolved
@@ -6,16 +6,13 @@
 
 #include <gsCore/gsLinearAlgebra.h>
 #include <gsOptimizer/gsOptimizer.h>
-<<<<<<< HEAD
+
 #include <gsOptimizer/gsOptProblem.h>
 
 #ifdef _OPENMP
 #define USE_OPENMP
 #endif
 #undef USE_OPENMP
-=======
-
->>>>>>> 20886849
 #include "HLBFGS/HLBFGS.h"
 #undef USE_OPENMP
 
