/** @file gsOptProblem.hpp

    @brief Provides implementation of an optimization problem.

    This file is part of the G+Smo library.

    This Source Code Form is subject to the terms of the Mozilla Public
    License, v. 2.0. If a copy of the MPL was not distributed with this
    file, You can obtain one at http://mozilla.org/MPL/2.0/.

    Author(s): A. Mantzaflaris
*/

#ifdef GISMO_WITH_IPOPT
#include "IpTNLP.hpp"
#include "IpIpoptApplication.hpp"
#include "IpSolveStatistics.hpp"
#endif

#include <gsIO/gsFileManager.h>

namespace gismo
{

class gsOptProblemPrivate
{
public:
#ifdef GISMO_WITH_IPOPT
    // Pointer to IpOpt interface
    Ipopt::SmartPtr<Ipopt::TNLP> tnlp;
#endif

};

#ifdef GISMO_WITH_IPOPT
    /** @brief Interface for IpOpt optimization problem
     *
     */
template<typename T>
class gsIpOptTNLP : public Ipopt::TNLP
{
    typedef Ipopt::Index                     Index;
    typedef Ipopt::Number                    Number;
    typedef Ipopt::SolverReturn              SolverReturn;
    typedef Ipopt::IpoptData                 IpoptData;
    typedef Ipopt::IpoptCalculatedQuantities IpoptCalculatedQuantities;

    public:
        gsIpOptTNLP(gsOptProblem<T> & op) : m_op(op) { }

    public:
        /**@name Overloaded from TNLP */
        //@{
        /** Method to return some info about the nlp */
        bool get_nlp_info(Index& n, Index& m, Index& nnz_jac_g,
                          Index& nnz_h_lag, IndexStyleEnum& index_style)
        {
            // gsDebug<<"Getting get_nlp_info.\n";

            n = m_op.m_numDesignVars;
            m = m_op.m_numConstraints;

            // Nonzeros in the constaint jacobian
            nnz_jac_g = m_op.m_numConJacNonZero;

            // hessian of the lagrangian not supported yet
            nnz_h_lag = 0;

            // index style for row/col entries:
            // C_STYLE: 0-based, FORTRAN_STYLE: 1-based
            index_style = C_STYLE;

            return true;
        }

        /** Method to return the bounds for my problem */
        bool get_bounds_info(Index n, Number* x_l, Number* x_u,
                             Index m, Number* g_l, Number* g_u)
        {
            //gsDebug<<"Getting get_bounds_info.\n";

            // to do: { memcpy(target, start, numVals); }

            copy_n( m_op.m_desLowerBounds.data(), n, x_l );
            copy_n( m_op.m_desUpperBounds.data(), n, x_u );

            copy_n( m_op.m_conLowerBounds.data(), m, g_l );
            copy_n( m_op.m_conUpperBounds.data(), m, g_u );

            return true;
        }

        /** Method to return the starting point for the algorithm */
        bool get_starting_point(Index n, bool init_x, Number* x,
                                bool init_z, Number* z_L, Number* z_U,
                                Index m, bool init_lambda,
                                Number* lambda)
        {
            //gsDebug<<"Getting get_starting_point.\n";

            // Here, we assume we only have starting values for the design variables
            copy_n( m_op.m_curDesign.data(), n, x );
            return true;
        }


        /** Method to return the objective value */
        bool eval_f(Index n, const Number* x, bool new_x, Number& obj_value)
        {
            //gsDebug<<"Getting eval_f.\n";

            gsAsConstVector<T> xx(x, n);
            obj_value = m_op.evalObj( xx );
            return true;
        }

        /** Method to return the gradient of the objective */
        bool eval_grad_f(Index n, const Number* x, bool new_x, Number* grad_f)
        {
            //gsDebug<<"Getting eval_grad_f.\n";

            gsAsConstVector<T> xx(x     , n);
            gsAsVector<T> result (grad_f, n);
            m_op.gradObj_into(xx, result);
            return true;
        }

        /** Method to return the constraint residuals */
        bool eval_g(Index n, const Number* x, bool new_x, Index m, Number* g)
        {
            //gsDebug<<"Getting eval_g.\n";

            gsAsConstVector<T> xx(x, n);
            gsAsVector<T> result(g, m);
            m_op.evalCon_into(xx, result);
            return true;
        }

        /** Method to return:
         *   1) The structure of the jacobian (if "values" is NULL)
         *   2) The values of the jacobian (if "values" is not NULL)
         */
        bool eval_jac_g(Index n, const Number* x, bool new_x,
                        Index m, Index nele_jac, Index* iRow, Index *jCol,
                        Number* values)
        {
            if (values == NULL)
            {
                // pass the structure of the jacobian of the constraints
                copy_n( m_op.m_conJacRows.data(), nele_jac, iRow );
                copy_n( m_op.m_conJacCols.data(), nele_jac, jCol );
            }
            else
            {
                gsAsConstVector<T> xx(x     , n      );
                gsAsVector<T>  result(values, nele_jac);
                m_op.jacobCon_into(xx, result);
            }

            return true;
        }


        /** Method to return:
         *   1) The structure of the hessian of the lagrangian (if "values" is NULL)
         *   2) The values of the hessian of the lagrangian (if "values" is not NULL)
         */
        bool eval_h(Index n, const Number* x, bool new_x,
                    Number obj_factor, Index m, const Number* lambda,
                    bool new_lambda, Index nele_hess, Index* iRow,
                    Index* jCol, Number* values)
        {
            GISMO_ERROR("IpOpt Hessian option not supported yet!");
        }

        //@}



    /** This method is called once per iteration, after the iteration
        summary output has been printed.  It provides the current
        information to the user to do with it anything she wants.  It
        also allows the user to ask for a premature termination of the
        optimization by returning false, in which case Ipopt will
        terminate with a corresponding return status.  The basic
        information provided in the argument list has the quantities
        values printed in the iteration summary line.  If more
        information is required, a user can obtain it from the IpData
        and IpCalculatedQuantities objects.  However, note that the
        provided quantities are all for the problem that Ipopt sees,
        i.e., the quantities might be scaled, fixed variables might be
        sorted out, etc.  The status indicates things like whether the
        algorithm is in the restoration phase...  In the restoration
        phase, the dual variables are probably not not changing.
    */
    virtual bool intermediate_callback(Ipopt::AlgorithmMode mode,
                                       Index iter, Number obj_value,
                                       Number inf_pr, Number inf_du,
                                       Number mu, Number d_norm,
                                       Number regularization_size,
                                       Number alpha_du, Number alpha_pr,
                                       Index ls_trials,
                                       const IpoptData* ip_data,
                                       IpoptCalculatedQuantities* ip_cq)
    {
        /*
        Ipopt::SmartPtr< const Ipopt::Vector >  curr  = ip_data->curr()->x();
        Ipopt::SmartPtr< Ipopt::DenseVector > dv = MakeNewDenseVector ();
        curr->Copy(dv);
        m_op.m_curDesign = gsAsConstVector<T>(dx->Values(),m_op.m_curDesign.rows());
        */
        // gsInfo << "\n === intermediateCallback is called === \n\n";
        return m_op.intermediateCallback();

        //SmartPtr< const IteratesVector >  trial = ip_data->trial();
        //int it = ip_data->iter_count();
        //Number 	tol = ip_data->tol();
    }


        /** @name Solution Methods */
        //@{
        /** This method is called when the algorithm is complete so the TNLP can store/write the solution */
        void finalize_solution(SolverReturn status,
                               Index n, const Number* x, const Number* z_L, const Number* z_U,
                               Index m, const Number* g, const Number* lambda,
                               Number obj_value,
                               const IpoptData* ip_data,
                               IpoptCalculatedQuantities* ip_cq)
        {
            m_op.m_curDesign = gsAsConstVector<T>(x,n);
            m_op.m_lambda = gsAsConstVector<T>(lambda,m);

            //m_op.finalize();
        }

        //@}
    private:
        gsOptProblem<T> & m_op;
    private:
        gsIpOptTNLP(const gsIpOptTNLP & );
        gsIpOptTNLP& operator=(const gsIpOptTNLP & );
};
#endif


template <typename T>
gsOptProblem<T>::gsOptProblem()
{
    #ifdef GISMO_WITH_IPOPT

    m_data       =  new gsOptProblemPrivate();
    m_data->tnlp =  new gsIpOptTNLP<T>(*this);
    #else
    m_data = NULL;
    #endif
}

template <typename T>
gsOptProblem<T>::~gsOptProblem()
{
    delete m_data;
}

template <typename T>
void gsOptProblem<T>::gradObj_into(const gsAsConstVector<T> & u, gsAsVector<T> & result) const
{
    const index_t n = u.rows();
    //GISMO_ASSERT((index_t)m_numDesignVars == n*m, "Wrong design.");

    gsMatrix<T> uu = u;//copy
    gsAsVector<T> tmp(uu.data(), n);
    gsAsConstVector<T> ctmp(uu.data(), n);
    index_t c = 0;

    // for all partial derivatives (column-wise)
    for ( index_t i = 0; i!=n; i++ )
    {
        // to do: add m_desLowerBounds m_desUpperBounds check
        tmp[i]  += T(0.00001);
        const T e1 = this->evalObj(ctmp);
        tmp[i]   = u[i] + T(0.00002);
        const T e3 = this->evalObj(ctmp);
        tmp[i]   = u[i] - T(0.00001);
        const T e2 = this->evalObj(ctmp);
        tmp[i]   = u[i] - T(0.00002);
        const T e4 = this->evalObj(ctmp);
        tmp[i]   = u[i];
        result[c++]= ( 8 * (e1 - e2) + e4 - e3 ) / T(0.00012);
    }
}

template <typename T>
void gsOptProblem<T>::solve()
{
#ifdef GISMO_WITH_IPOPT

    Ipopt::SmartPtr<Ipopt::IpoptApplication> app = IpoptApplicationFactory();
    app->RethrowNonIpoptException(true);

    Ipopt::ApplicationReturnStatus status;
    std::string path = gsFileManager::findInDataDir( "options/ipopt.opt" );
    status = app->Initialize( path );

    if (status != Ipopt::Solve_Succeeded)
    {
        gsWarn << "\n\n*** Error during initialization!\n";
        return;
    }

    status = app->OptimizeTNLP(m_data->tnlp);
<<<<<<< HEAD

        // Retrieve some statistics about the solve
        numIterations  = app->Statistics()->IterationCount();
        finalObjective = app->Statistics()->FinalObjective();
        //gsInfo << "\n*** The problem solved in " << numIterations << " iterations!\n";
        //gsInfo << "*** The final value of the objective function is " << finalObjective <<".\n";

        if (status != Ipopt::Solve_Succeeded)
           gsInfo << "Optimization did not succeed.\n";
=======
    //if (status != Ipopt::Solve_Succeeded)
    //   gsInfo << "Optimization did not succeed.\n";
    
    // Retrieve some statistics about the solve
    numIterations  = app->Statistics()->IterationCount();
    finalObjective = app->Statistics()->FinalObjective();
    //gsInfo << "\n*** The problem solved in " << numIterations << " iterations!\n";
    //gsInfo << "*** The final value of the objective function is " << finalObjective <<".\n";
>>>>>>> 910f0acc

#else

    GISMO_NO_IMPLEMENTATION
#endif

}


} // end namespace gismo<|MERGE_RESOLUTION|>--- conflicted
+++ resolved
@@ -309,17 +309,6 @@
     }
 
     status = app->OptimizeTNLP(m_data->tnlp);
-<<<<<<< HEAD
-
-        // Retrieve some statistics about the solve
-        numIterations  = app->Statistics()->IterationCount();
-        finalObjective = app->Statistics()->FinalObjective();
-        //gsInfo << "\n*** The problem solved in " << numIterations << " iterations!\n";
-        //gsInfo << "*** The final value of the objective function is " << finalObjective <<".\n";
-
-        if (status != Ipopt::Solve_Succeeded)
-           gsInfo << "Optimization did not succeed.\n";
-=======
     //if (status != Ipopt::Solve_Succeeded)
     //   gsInfo << "Optimization did not succeed.\n";
     
@@ -328,7 +317,6 @@
     finalObjective = app->Statistics()->FinalObjective();
     //gsInfo << "\n*** The problem solved in " << numIterations << " iterations!\n";
     //gsInfo << "*** The final value of the objective function is " << finalObjective <<".\n";
->>>>>>> 910f0acc
 
 #else
 
