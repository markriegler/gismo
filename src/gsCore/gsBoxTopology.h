--- conflicted
+++ resolved
@@ -290,13 +290,8 @@
     /// CAREFUL: works only for 2D
     void getOVs(std::vector<std::vector<patchCorner> > & cornerLists) const;
 
-<<<<<<< HEAD
+
     std::vector<std::vector<patchCorner>> vertices() const;
-
-=======
-
-    std::vector<std::vector<patchCorner>> vertices() const;
->>>>>>> f795acec
 protected:
     // Data members
 
