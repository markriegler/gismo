/** @file gsBasis.hpp

    @brief Provides implementation of Basis default operations.

    This file is part of the G+Smo library.

    This Source Code Form is subject to the terms of the Mozilla Public
    License, v. 2.0. If a copy of the MPL was not distributed with this
    file, You can obtain one at http://mozilla.org/MPL/2.0/.

    Author(s): A. Mantzaflaris
*/

#pragma once

#include <gsCore/gsBasisFun.h>
#include <gsCore/gsFuncData.h>
#include <gsCore/gsDomainIterator.h>
#include <gsCore/gsBoundary.h>
#include <gsCore/gsGeometry.h>

namespace gismo
{

template<class T>
gsBasis<T>::~gsBasis()
{ }

template<class T>
gsBasisFun<T> gsBasis<T>::function(index_t i) const
{
    return gsBasisFun<T>(*this,i);
}


// Evaluates a linear combination of basis functions (default implementation)
template<class T>
void gsBasis<T>::evalFunc_into(const gsMatrix<T> &u,
                           const gsMatrix<T> & coefs,
                           gsMatrix<T>& result) const
{
    gsMatrix<T> B ;
    gsMatrix<index_t> actives;

    // compute function values
    this->eval_into(u,B);
    // compute active functions
    this->active_into(u,actives);

    // compute result as linear combination of
    // "coefs(actives)" and B
    linearCombination_into( coefs, actives, B, result );
}


// Evaluates the Jacobian of the function given by coefs (default implementation)
// For each point, result contains a geomDim x parDim matrix block containing the Jacobian matrix
template<class T>
void gsBasis<T>::jacobianFunc_into(const gsMatrix<T> &u, const gsMatrix<T> & coefs, gsMatrix<T>& result) const
{
    const index_t n = coefs.cols();
    const index_t numPts = u.cols();       // at how many points to evaluate the gradients
    const index_t pardim = this->dim();

    result.setZero( n, pardim * numPts );
    gsMatrix<T> B;
    gsMatrix<index_t> ind;

    this->deriv_into(u,B);
    this->active_into(u,ind);
    const index_t numAct=ind.rows();

    for (index_t p = 0; p < numPts; ++p) // p = point
        for (index_t c=0; c<n; ++c )     // c = component
            for ( index_t a=0; a< numAct ; ++a ) // a = active function
            {
                result.block(c,p*pardim,  1, pardim).noalias() +=
                    coefs(ind(a,p), c) * B.block(a*pardim, p, pardim, 1).transpose();
            }
}

// Evaluates the partial derivatives of the function given by coefs (default implementation)
// For each point, result contains one column with stacked gradients of the components
template<class T>
void gsBasis<T>::derivFunc_into(const gsMatrix<T> &u, const gsMatrix<T> & coefs, gsMatrix<T>& result) const
{
    gsMatrix<T>        B;
    gsMatrix<index_t> actives;

    // compute first derivatives
    this->deriv_into(u,B);
    // compute active functions
    this->active_into(u,actives);

    // compute result as linear combination of
    // "coefs(actives)" and B
    linearCombination_into( coefs, actives, B, result );
}

// Evaluates the second derivatives of the function given by coefs (default implementation)
template<class T>
void gsBasis<T>::deriv2Func_into(const gsMatrix<T> & u,
                                 const gsMatrix<T> & coefs,
                                 gsMatrix<T>& result) const
{
    gsMatrix<T> B;
    gsMatrix<index_t> actives;

    // compute second derivatives
    this->deriv2_into(u,B);
    // compute active functions
    this->active_into(u,actives);

    // compute result as linear combination of
    // "coefs(actives)" and B
    linearCombination_into( coefs, actives, B, result );
}

template<class T>
void gsBasis<T>::evalAllDersFunc_into(const gsMatrix<T> &u,
                                      const gsMatrix<T> & coefs,
                                      const unsigned n,
                                      std::vector< gsMatrix<T> >& result,
                                      bool sameElement) const
{
    // resize result so that it will hold
    // function values and up to the n-th derivatives
    result.resize(n+1);
    if ( 0 == u.cols() ) return;

    // B will contain the derivatives up to order n
    std::vector< gsMatrix<T> >B;
    // actives will contain the indices of the basis functions
    // which are active at the evaluation points
    gsMatrix<index_t> actives;

    this->evalAllDers_into(u,n,B,sameElement);
    if (sameElement)
        this->active_into(u.col(0), actives);
    else
        this->active_into(u, actives);

    // for derivatives 0 to n, evaluate the function by linear combination
    // of coefficients with the respective function values/derivatives
    for( unsigned i = 0; i <= n; i++)
        linearCombination_into( coefs, actives, B[i], result[i], sameElement);
}


template<class T>
void gsBasis<T>::linearCombination_into(const gsMatrix<T> & coefs,
                                        const gsMatrix<index_t> & actives,
                                        const gsMatrix<T> & values,
                                        gsMatrix<T> & result, bool sameElement)
{
    const index_t numPts = values.cols() ;
    const index_t tarDim = coefs.cols()  ;
    const index_t stride = values.rows() / actives.rows();

    GISMO_ASSERT( actives.rows() * stride == values.rows(),
                  "Number of values "<<values.rows()<< " and actives "<<actives.rows()<<" does not fit together");

    result.resize( tarDim * stride, numPts );
    result.setZero();

    if (sameElement)
    {
        for ( index_t i = 0; i < actives.rows(); ++i )  // for all nonzero basis functions
            for ( index_t c = 0; c < tarDim; ++c )      // for all components of the geometry
                result.middleRows( stride * c, stride).noalias() +=
                    coefs( actives.at(i), c) * values.middleRows(stride * i, stride);
    }
    else
    {
        for ( index_t pt = 0; pt < numPts; ++pt ) // For pt, i.e., for every column of u
            for ( index_t i = 0; i < actives.rows(); ++i )  // for all nonzero basis functions
                for ( index_t c = 0; c < tarDim; ++c )      // for all components of the geometry
                    result.block( stride * c, pt, stride, 1).noalias() +=
                        coefs( actives(i,pt), c) * values.block( stride * i, pt, stride, 1);
    }
}

template<class T>
inline gsMatrix<T> gsBasis<T>::laplacian(const gsMatrix<T> & u ) const
{
    gsMatrix<T> tmp;
    this->deriv2_into(u,tmp);
    return tmp.colwise().sum();
}

template<class T> inline
gsSparseMatrix<T> gsBasis<T>::collocationMatrix(const gsMatrix<T> & u) const
{
    gsSparseMatrix<T> result( u.cols(), this->size() );
    gsMatrix<T> ev;
    gsMatrix<index_t> act;

    eval_into  (u.col(0), ev);
    active_into(u.col(0), act);
    result.reservePerColumn( act.rows() );
    for (index_t i=0; i!=act.rows(); ++i)
        result.insert(0, act.at(i) ) = ev.at(i);

    for (index_t k=1; k!=u.cols(); ++k)
    {
        eval_into  (u.col(k), ev );
        active_into(u.col(k), act);
        for (index_t i=0; i!=act.rows(); ++i)
            result.insert(k, act.at(i) ) = ev.at(i);
    }

    result.makeCompressed();
    return result;
}

template<class T> inline
memory::unique_ptr<gsGeometry<T> > gsBasis<T>::interpolateData( gsMatrix<T> const& vals,
                                         gsMatrix<T> const& pts) const
{
    GISMO_ASSERT (dim()  == pts.rows() , "Wrong dimension of the points("<<
                  pts.rows()<<", expected "<<dim() <<").");
    GISMO_ASSERT (this->size() == pts.cols() , "Expecting as many points as the basis functions." );
    GISMO_ASSERT (this->size() == vals.cols(), "Expecting as many values as the number of points." );

    gsSparseMatrix<T>  Cmat = collocationMatrix(pts);
    gsMatrix<T> x ( this->size(), vals.rows());

    // typename gsSparseSolver<T>::BiCGSTABIdentity solver( Cmat );
    // typename gsSparseSolver<T>::BiCGSTABDiagonal solver( Cmat );
    // typename gsSparseSolver<T>::QR solver( Cmat );
    typename gsSparseSolver<T>::BiCGSTABILUT solver( Cmat );

    // Solves for many right hand side  columns
    x =  solver.solve( vals.transpose() );

    // gsDebug <<"gs Interpolate error : " << solver.error() << std::"\n";
    // gsDebug <<"gs Interpolate iters : " << solver.iterations() << std::"\n";
    // gsDebug <<"intpl sol : " << x.transpose() << std::"\n";

    return makeGeometry( give(x) );
}

template<class T> inline
memory::unique_ptr<gsGeometry<T> > gsBasis<T>::interpolateAtAnchors(gsMatrix<T> const & vals) const
{
    GISMO_ASSERT (this->size() == vals.cols(),
                  "Expecting as many values as the number of basis functions." );
    gsMatrix<T> pts;
    anchors_into(pts);
    return interpolateData(vals, pts);
}

/*
template<class T> inline
gsGeometry<T> * gsBasis<T>::interpolateAtAnchors(gsFunction<T> const & func) const
{
    gsMatrix<T> pts, vals;
    anchors_into(pts);
    func.eval_into(pts, vals);
    return interpolateData(vals, pts);
}

template<class T>
gsGeometry<T> * gsBasis<T>::projectL2(gsFunction<T> const & func) const
{

    return NULL;
}
*/

template<class T> inline
void gsBasis<T>::anchors_into(gsMatrix<T>&) const
{ GISMO_NO_IMPLEMENTATION }

template<class T> inline
void gsBasis<T>::anchor_into(index_t, gsMatrix<T>&) const
{ GISMO_NO_IMPLEMENTATION }


template<class T> inline
void gsBasis<T>::connectivityAtAnchors(gsMesh<T> & mesh) const
{
    gsMatrix<T> nodes = anchors();
    nodes.transposeInPlace();// coefficient vectors have ctrl points at rows
    connectivity(nodes, mesh);
}

template<class T>
void gsBasis<T>::connectivity(const gsMatrix<T> &, gsMesh<T> &) const
{ GISMO_NO_IMPLEMENTATION }

template<class T>
void gsBasis<T>::active_into(const gsMatrix<T> &, gsMatrix<index_t>&) const
{ GISMO_NO_IMPLEMENTATION }

template <class T>
bool gsBasis<T>::isActive(const index_t, const gsVector<T> &) const
{ GISMO_NO_IMPLEMENTATION }

template<class T>
void gsBasis<T>::numActive_into(const gsMatrix<T> &, gsVector<index_t>&) const
{ GISMO_NO_IMPLEMENTATION }

template<class T>
void gsBasis<T>::activeCoefs_into(const gsVector<T> &, const gsMatrix<T> &,
                                  gsMatrix<T>&) const
{ GISMO_NO_IMPLEMENTATION }

template<class T>
gsMatrix<index_t>
gsBasis<T>::allBoundary() const
{ GISMO_NO_IMPLEMENTATION }

template<class T>
gsMatrix<index_t>
gsBasis<T>::boundaryOffset(boxSide const &,index_t) const
{ GISMO_NO_IMPLEMENTATION }

template<class T>
index_t
gsBasis<T>::functionAtCorner(boxCorner const &) const
{ GISMO_NO_IMPLEMENTATION }

/// @cond
template<class T>
gsBasis<T>* gsBasis<T>::boundaryBasis_impl(boxSide const &) const
{ GISMO_NO_IMPLEMENTATION }
/// @endcond

template<class T>
typename gsBasis<T>::uPtr gsBasis<T>::componentBasis(boxComponent b) const
{
    GISMO_ASSERT( b.totalDim() == this->dim(), "The dimensions do not agree." );

    const short_t dim = this->dim();

    uPtr result;
    short_t d=0;
    for (short_t i=0; i<dim; ++i)
    {
        boxComponent::location loc = b.locationForDirection(i);
        if (loc)
        {
            if (result)
                result = result->boundaryBasis( boxSide(loc+2*d) );
            else
                result =   this->boundaryBasis( boxSide(loc+2*d) );
        }
        else
            ++d;
    }

    if (!result)
        result = clone();

    return result;
}

template<class T>
typename gsBasis<T>::uPtr gsBasis<T>::componentBasis_withIndices(boxComponent b, gsMatrix<index_t>& indices, bool noBoundary) const
{
    GISMO_ASSERT( b.totalDim() == this->dim(), "The dimensions do not agree." );
    const short_t dim = this->dim();

    uPtr result;
    short_t d=0;
    for (short_t i=0; i<dim; ++i)
    {
        boxComponent::location loc = b.locationForDirection(i);
        if (loc)
        {
            if (result)
            {
                gsMatrix<index_t> tmp = result->boundary( boxSide(loc+2*d) );
                for (index_t j=0; j<tmp.size(); ++j)
                    tmp(j,0) = indices(tmp(j,0),0);
                tmp.swap(indices);
                result = result->boundaryBasis( boxSide(loc+2*d) );
            }
            else
            {
                indices = this->boundary( boxSide(loc+2*d) );
                result = this->boundaryBasis( boxSide(loc+2*d) );
            }
        }
        else
            ++d;
    }

    if (!result)
    {
        result = clone();
        const index_t sz = this->size();
        indices.resize(sz,1);
        for (index_t i=0;i<sz;++i)
            indices(i,0) = i;
    }

    if (noBoundary && d > 0)
    {

        gsMatrix<index_t> bdy_indices = result->allBoundary();

        const index_t indices_sz = indices.rows();
        const index_t bdy_indices_sz = bdy_indices.rows();

        // Copy all entries from indices to indices_cleaned except
        // those with indices in bdy_indices

        gsMatrix<index_t> indices_cleaned(indices_sz - bdy_indices_sz, 1);
        index_t j = 0, t = 0;
        for (index_t i = 0; i < indices_sz; ++i)
        {
            if (util::greater(i, bdy_indices(j, 0)) && j < bdy_indices_sz)
                ++j;
            if (util::less(i, bdy_indices(j, 0)) || j == bdy_indices_sz)
            {
                indices_cleaned(t, 0) = indices(i, 0);
                ++t;
            }
        }
        GISMO_ASSERT(t == indices_cleaned.rows(), "Internal error.");
        indices.swap(indices_cleaned);
    }

    return result;

}

template<class T>
gsMatrix<T> gsBasis<T>::support() const
{ GISMO_NO_IMPLEMENTATION }

template<class T>
gsMatrix<T> gsBasis<T>::support(const index_t &) const
{ GISMO_NO_IMPLEMENTATION }

template<class T>
gsMatrix<T> gsBasis<T>::supportInterval(index_t dir) const
{ return support().row(dir); }

template<class T>
void gsBasis<T>::eval_into(const gsMatrix<T> &, gsMatrix<T>&) const
{ GISMO_NO_IMPLEMENTATION }

template<class T>
void gsBasis<T>::evalSingle_into(index_t, const gsMatrix<T> &, gsMatrix<T>&) const
{ GISMO_NO_IMPLEMENTATION }

template<class T>
void gsBasis<T>::deriv_into(const gsMatrix<T> &, gsMatrix<T>&) const
{ GISMO_NO_IMPLEMENTATION }

template<class T>
void gsBasis<T>::derivSingle_into(index_t,
                                  const gsMatrix<T> &,
                                  gsMatrix<T>&) const
{ GISMO_NO_IMPLEMENTATION }

template<class T>
void gsBasis<T>::deriv2_into(const gsMatrix<T> &, gsMatrix<T>&) const
{ GISMO_NO_IMPLEMENTATION }

template<class T>
void gsBasis<T>::deriv2Single_into(index_t,
                                   const gsMatrix<T> &,
                                   gsMatrix<T>&) const
{ GISMO_NO_IMPLEMENTATION }

template<class T>
<<<<<<< HEAD
void gsBasis<T>::evalAllDers_into(const gsMatrix<T> & u, int n,
                                  std::vector<gsMatrix<T> >& result) const
{
    result.resize(n+1);

    switch(n)
    {
    case 0:
        eval_into(u, result[0]);
        break;
    case 1:
        eval_into (u, result[0]);
        deriv_into(u, result[1]);
        break;
    case 2:
        eval_into  (u, result[0]);
        deriv_into (u, result[1]);
        deriv2_into(u, result[2]);
        break;
    default:
        GISMO_ERROR("evalAllDers implemented for order up to 2<"<<n<< " for "<<*this);
        break;
    }
}

template<class T>
void gsBasis<T>::evalAllDersSingle_into(index_t i, const gsMatrix<T> & u, int n,
                                        std::vector<gsMatrix<T> >& result) const
{
    result.resize(n+1);

    switch(n)
    {
    case 0:
        evalSingle_into(i,u, result[0]);
        break;
    case 1:
        evalSingle_into (i,u, result[0]);
        derivSingle_into(i,u, result[1]);
        break;
    case 2:
        evalSingle_into  (i,u, result[0]);
        derivSingle_into (i,u, result[1]);
        deriv2Single_into(i,u, result[2]);
        break;
    default:
        GISMO_ERROR("evalAllDers implemented for order up to 2<"<<n<< " for "<<*this);
        break;
    }
}

template<class T>
=======
>>>>>>> 3fa0f13f
void gsBasis<T>::evalAllDersSingle_into(index_t, const gsMatrix<T> &,
                                        int, gsMatrix<T>&) const
{ GISMO_NO_IMPLEMENTATION }

template<class T>
void gsBasis<T>::evalDerSingle_into(index_t, const
                                    gsMatrix<T> &, int,
                                    gsMatrix<T>&) const
{ GISMO_NO_IMPLEMENTATION }


template<class T>
typename gsBasis<T>::uPtr gsBasis<T>::create() const
{ GISMO_NO_IMPLEMENTATION }


template<class T>
typename gsBasis<T>::uPtr gsBasis<T>::tensorize(const gsBasis &) const
{ GISMO_NO_IMPLEMENTATION }

template<class T>
typename gsBasis<T>::domainIter
gsBasis<T>::makeDomainIterator() const
{ GISMO_NO_IMPLEMENTATION }

template<class T>
typename gsBasis<T>::domainIter
gsBasis<T>::makeDomainIterator(const boxSide &) const
{ GISMO_NO_IMPLEMENTATION }

template<class T>
size_t gsBasis<T>::numElements(boxSide const &) const
{ GISMO_NO_IMPLEMENTATION }

template<class T>
size_t gsBasis<T>::elementIndex(const gsVector<T> &) const
{ GISMO_NO_IMPLEMENTATION }

template<class T>
gsMatrix<T> gsBasis<T>::elementInSupportOf(index_t) const
{ GISMO_NO_IMPLEMENTATION }

template<class T>
const gsBasis<T>& gsBasis<T>::component(short_t) const
{ GISMO_NO_IMPLEMENTATION }

template<class T>
gsBasis<T>& gsBasis<T>::component(short_t i)
{ return const_cast<gsBasis<T>&>(const_cast<const gsBasis<T>*>(this)->component(i));}

template<class T>
std::vector<index_t> gsBasis<T>::asElements(gsMatrix<T> const &, int) const
{ GISMO_NO_IMPLEMENTATION }

template<class T>
std::vector<index_t> gsBasis<T>::asElementsUnrefine(gsMatrix<T> const &, int) const
{ GISMO_NO_IMPLEMENTATION }

template<class T>
void gsBasis<T>::refine(gsMatrix<T> const &, int)
{ GISMO_NO_IMPLEMENTATION }

template<class T>
void gsBasis<T>::unrefine(gsMatrix<T> const &, int)
{ GISMO_NO_IMPLEMENTATION }

template<class T>
void gsBasis<T>::refineElements(std::vector<index_t> const &)
{ GISMO_NO_IMPLEMENTATION }

template<class T>
void gsBasis<T>::unrefineElements(std::vector<index_t> const &)
{ GISMO_NO_IMPLEMENTATION }

template<class T>
void gsBasis<T>::refineElements_withCoefs(gsMatrix<T> &,std::vector<index_t> const &)
{ GISMO_NO_IMPLEMENTATION }

template<class T>
void gsBasis<T>::unrefineElements_withCoefs(gsMatrix<T> &,std::vector<index_t> const &)
{ GISMO_NO_IMPLEMENTATION }

template<class T>
void gsBasis<T>::uniformRefine(int, int, int)
{ GISMO_NO_IMPLEMENTATION }

template<class T>
void gsBasis<T>::uniformRefine_withCoefs(gsMatrix<T>& , int , int , int )
{ GISMO_NO_IMPLEMENTATION }

template<class T>
void gsBasis<T>::uniformRefine_withTransfer(gsSparseMatrix<T,RowMajor> &,
                                            int, int)
{ GISMO_NO_IMPLEMENTATION }

template<class T>
void gsBasis<T>::uniformCoarsen(int)
{ GISMO_NO_IMPLEMENTATION }

template<class T>
void gsBasis<T>::uniformCoarsen_withCoefs(gsMatrix<T>& , int )
{ GISMO_NO_IMPLEMENTATION }

template<class T>
void gsBasis<T>::uniformCoarsen_withTransfer(gsSparseMatrix<T,RowMajor> &,
                                            int)
{ GISMO_NO_IMPLEMENTATION }

template<class T>
void gsBasis<T>::degreeElevate(short_t const &, short_t const)
{ GISMO_NO_IMPLEMENTATION }

template<class T>
void gsBasis<T>::degreeReduce(short_t const &, short_t const)
{ GISMO_NO_IMPLEMENTATION }

template<class T>
void gsBasis<T>::degreeIncrease(short_t const &, short_t const)
{ GISMO_NO_IMPLEMENTATION }

template<class T>
void gsBasis<T>::degreeDecrease(short_t const &, short_t const)
{ GISMO_NO_IMPLEMENTATION }

template<class T>
void gsBasis<T>::setDegree(short_t const& i)
{
    const short_t dm = this->dim();
    for (short_t k = 0; k!=dm; ++k)
    {
        const short_t p = this->degree(k);
        if ( i > p )
        {
            this->degreeElevate(i-p, k);
        }
        else if  ( i < p )
        {
            this->degreeReduce(p-i, k);
        }
    }
}

template<class T>
void gsBasis<T>::setDegreePreservingMultiplicity(short_t const& i)
{
    for ( short_t d = 0; d < dim(); ++ d )
    {
        if ( i > degree(d) )
            degreeIncrease(i-degree(d),d);
        else if ( i < degree(d) )
            degreeDecrease(-i+degree(d),d);
    }
}

template<class T>
void gsBasis<T>::elevateContinuity(int const &)
{ GISMO_NO_IMPLEMENTATION }

template<class T>
void gsBasis<T>::reduceContinuity(int const &)
{ GISMO_NO_IMPLEMENTATION }

template<class T>
gsDomain<T> * gsBasis<T>::domain() const
{ GISMO_NO_IMPLEMENTATION }

template<class T>
short_t gsBasis<T>::maxDegree() const
{ GISMO_NO_IMPLEMENTATION }

template<class T>
short_t gsBasis<T>::minDegree() const
{ GISMO_NO_IMPLEMENTATION }

template<class T>
short_t gsBasis<T>::totalDegree() const
{ GISMO_NO_IMPLEMENTATION }

template<class T>
short_t gsBasis<T>::degree(short_t) const
{ GISMO_NO_IMPLEMENTATION }

template<class T>
void gsBasis<T>::reverse()
{ GISMO_NO_IMPLEMENTATION }

template<class T>
void gsBasis<T>::matchWith(const boundaryInterface &, const gsBasis<T> &,
               gsMatrix<index_t> &, gsMatrix<index_t> &, index_t) const
{ GISMO_NO_IMPLEMENTATION }

template<class T>
T gsBasis<T>::getMinCellLength() const
{
    const domainIter it = this->makeDomainIterator();
    T h = 0;
    for (; it->good(); it->next() )
    {
        const T sz = it->getMinCellLength();
        if ( sz < h || h == 0 ) h = sz;
    }
    return h;
}

template<class T>
T gsBasis<T>::getMaxCellLength() const
{
    const domainIter it = this->makeDomainIterator();
    T h = 0;
    for (; it->good(); it->next() )
    {
        const T sz = it->getMaxCellLength();
        if ( sz > h ) h = sz;
    }
    return h;
}


template<class T> inline
std::vector<gsSparseMatrix<T> >
gsBasis<T>::collocationMatrixWithDeriv(const gsBasis<T> & b, const gsMatrix<T> & u)
{
    int dim = b.domainDim();
    std::vector<gsSparseMatrix<T>> result(dim+1, gsSparseMatrix<T>( u.cols(), b.size() ));
    std::vector<gsMatrix<T>> ev;
    gsMatrix<index_t> act;

    b.evalAllDers_into  (u.col(0), 1, ev);
    b.active_into(u.col(0), act);
    result[0].reservePerColumn( act.rows() );
    result[1].reservePerColumn( act.rows() );
    if (dim==2)
        result[2].reservePerColumn( act.rows() );
    for (index_t i=0; i!=act.rows(); ++i)
    {
        result[0].insert(0, act.at(i) ) = ev[0].at(i);
        result[1].insert(0, act.at(i) ) = ev[1].at(dim*i);
        if (dim == 2)
            result[2].insert(0, act.at(i) ) = ev[1].at(dim*i+1);
    }
    for (index_t k=1; k!=u.cols(); ++k)
    {
        b.evalAllDers_into  (u.col(k), 1, ev );
        b.active_into(u.col(k), act);
        for (index_t i=0; i!=act.rows(); ++i)
        {
            result[0].insert(k, act.at(i) ) = ev[0].at(i);
            result[1].insert(k, act.at(i) ) = ev[1].at(dim*i);
            if (dim == 2)
                result[2].insert(k, act.at(i) ) = ev[1].at(dim*i +1);
        }
    }

    result[0].makeCompressed();
    result[1].makeCompressed();
    if (dim == 2)
        result[2].makeCompressed();
    return result;
}




// gsBasis<T>::linearComb(active, evals, m_tmpCoefs, result);
// gsBasis<T>::jacobianFromGradients(active, grads, m_tmpCoefs, result);

/*
template<class T>
void gsBasis<T>::linearComb(const gsMatrix<index_t>  & actives,
                            const gsMatrix<T>         & basisVals,
                            const gsMatrix<T>         & coefs,
                            gsMatrix<T>&                result )
{
    // basisVals.rows()==1 (or else basisVals.rows() == coefs.cols() and .cwiseProd)
    result.resize(coefs.cols(), basisVals.cols()) ;

    for ( index_t j=0; j!=basisVals.cols() ; j++ ) // for all basis function values
    {
        //todo grab result.col(j)
        result.col(j) =  basisVals(0,j) * coefs.row( actives(0,j) ) ;//transpose ?
        for ( index_t i=1; i< actives.rows() ; i++ )
            result.col(j) += basisVals(i,j) * coefs.row( actives(i,j) ) ;
    }
}
*/

}; // namespace gismo<|MERGE_RESOLUTION|>--- conflicted
+++ resolved
@@ -468,7 +468,6 @@
 { GISMO_NO_IMPLEMENTATION }
 
 template<class T>
-<<<<<<< HEAD
 void gsBasis<T>::evalAllDers_into(const gsMatrix<T> & u, int n,
                                   std::vector<gsMatrix<T> >& result) const
 {
@@ -521,8 +520,6 @@
 }
 
 template<class T>
-=======
->>>>>>> 3fa0f13f
 void gsBasis<T>::evalAllDersSingle_into(index_t, const gsMatrix<T> &,
                                         int, gsMatrix<T>&) const
 { GISMO_NO_IMPLEMENTATION }
