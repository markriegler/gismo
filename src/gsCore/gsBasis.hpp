/** @file gsBasis.hpp

    @brief Provides implementation of Basis default operations.

    This file is part of the G+Smo library.

    This Source Code Form is subject to the terms of the Mozilla Public
    License, v. 2.0. If a copy of the MPL was not distributed with this
    file, You can obtain one at http://mozilla.org/MPL/2.0/.

    Author(s): A. Mantzaflaris
*/

#pragma once

#include <gsCore/gsBasisFun.h>
#include <gsCore/gsDomainIterator.h>
#include <gsCore/gsBoundary.h>
#include <gsCore/gsGeometry.h>
#include <gsUtils/gsStopwatch.h>

namespace gismo
{

template<class T>
gsBasis<T>::gsBasis()
{ }

template<class T>
gsBasis<T>::gsBasis(const gsBasis& other) : Base(other)
{ }

template<class T>
gsBasis<T>::~gsBasis()
{ }

template<class T>
gsBasisFun<T> gsBasis<T>::function(index_t i) const
{
    return gsBasisFun<T>(*this,i);
}


// Evaluates a linear combination of basis functions (default implementation)
template<class T>
void gsBasis<T>::evalFunc_into(const gsMatrix<T> &u,
                           const gsMatrix<T> & coefs,
                           gsMatrix<T>& result) const
{
    gsMatrix<T> B ;
    gsMatrix<index_t> actives;

    // compute function values
    this->eval_into(u,B);
    // compute active functions
    this->active_into(u,actives);

    // compute result as linear combination of
    // "coefs(actives)" and B
    linearCombination_into( coefs, actives, B, result );
}


// Evaluates the Jacobian of the function given by coefs (default implementation)
// For each point, result contains a geomDim x parDim matrix block containing the Jacobian matrix
template<class T>
void gsBasis<T>::jacobianFunc_into(const gsMatrix<T> &u, const gsMatrix<T> & coefs, gsMatrix<T>& result) const
{
    const index_t n = coefs.cols();
    const index_t numPts = u.cols();       // at how many points to evaluate the gradients
    const index_t pardim = this->dim();

    result.setZero( n, pardim * numPts );
    gsMatrix<T> B;
    gsMatrix<index_t> ind;

    this->deriv_into(u,B);
    this->active_into(u,ind);
    const index_t numAct=ind.rows();

    for (index_t p = 0; p < numPts; ++p) // p = point
        for (index_t c=0; c<n; ++c )     // c = component
            for ( index_t a=0; a< numAct ; ++a ) // a = active function
            {
                result.block(c,p*pardim,  1, pardim).noalias() +=
                    coefs(ind(a,p), c) * B.block(a*pardim, p, pardim, 1).transpose();
            }
}

// Evaluates the partial derivatives of the function given by coefs (default implementation)
// For each point, result contains one column with stacked gradients of the components
template<class T>
void gsBasis<T>::derivFunc_into(const gsMatrix<T> &u, const gsMatrix<T> & coefs, gsMatrix<T>& result) const
{
    gsMatrix<T>        B;
    gsMatrix<index_t> actives;

    // compute first derivatives
    this->deriv_into(u,B);
    // compute active functions
    this->active_into(u,actives);

    // compute result as linear combination of
    // "coefs(actives)" and B
    linearCombination_into( coefs, actives, B, result );
}

// Evaluates the second derivatives of the function given by coefs (default implementation)
template<class T>
void gsBasis<T>::deriv2Func_into(const gsMatrix<T> & u,
                                 const gsMatrix<T> & coefs,
                                 gsMatrix<T>& result) const
{
    gsMatrix<T> B;
    gsMatrix<index_t> actives;

    // compute second derivatives
    this->deriv2_into(u,B);
    // compute active functions
    this->active_into(u,actives);

    // compute result as linear combination of
    // "coefs(actives)" and B
    linearCombination_into( coefs, actives, B, result );
}

template<class T>
void gsBasis<T>::evalAllDersFunc_into(const gsMatrix<T> &u,
                                      const gsMatrix<T> & coefs,
                                      const unsigned n,
                                      std::vector< gsMatrix<T> >& result) const
{
    // resize result so that it will hold
    // function values and up to the n-th derivatives
    result.resize(n+1);

    // B will contain the derivatives up to order n
    std::vector< gsMatrix<T> >B;
    // actives will contain the indices of the basis functions
    // which are active at the evaluation points
    gsMatrix<index_t> actives;

    this->evalAllDers_into(u,n,B);
    this->active_into(u,actives);

    // for derivatives 0 to n, evaluate the function by linear combination
    // of coefficients with the respective function values/derivatives
    for( unsigned i = 0; i <= n; i++)
        linearCombination_into( coefs, actives, B[i], result[i] );
}


template<class T>
void gsBasis<T>::linearCombination_into(const gsMatrix<T> & coefs,
                                        const gsMatrix<index_t> & actives,
                                        const gsMatrix<T> & values,
                                        gsMatrix<T> & result)
{
    const index_t numPts = values.cols() ;
    const index_t tarDim = coefs.cols()  ;
    const index_t stride = values.rows() / actives.rows();

    GISMO_ASSERT( actives.rows() * stride == values.rows(),
                  "Number of values "<<values.rows()<< " and actives "<<actives.rows()<<" does not fit together");

    result.resize( tarDim * stride, numPts );
    result.setZero();

    for ( index_t pt = 0; pt < numPts; ++pt ) // For pt, i.e., for every column of u
        for ( index_t i = 0; i < actives.rows(); ++i )  // for all nonzero basis functions
            for ( index_t c = 0; c < tarDim; ++c )      // for all components of the geometry
            {
                result.block( stride * c, pt, stride, 1).noalias() +=
                    coefs( actives(i,pt), c) * values.block( stride * i, pt, stride, 1);
            }
}


template<class T>
inline gsMatrix<T> gsBasis<T>::laplacian(const gsMatrix<T> & u ) const
{
    gsMatrix<T> tmp;
    this->deriv2_into(u,tmp);
    return tmp.colwise().sum();
}

template<class T> inline
gsSparseMatrix<T> gsBasis<T>::collocationMatrix(const gsMatrix<T> & u) const
{
    gsSparseMatrix<T> result( u.cols(), this->size() );
    gsVector<index_t> nact(u.cols());
<<<<<<< HEAD

#   pragma omp parallel for
    for (index_t k=0; k<u.cols(); k++)
    {
        gsMatrix<index_t> tmp;
        active_into(u.col(k), tmp);
        nact[k] = tmp.rows();
    }

    result.reserve( nact );

    std::vector<gsEigen::Triplet<T,index_t>> alltriplets;
    alltriplets.reserve(nact.sum());
#   pragma omp parallel for
    for (index_t k=0; k<u.cols(); k++)
    {
        gsMatrix<T> ev;
        gsMatrix<index_t> act;
        eval_into  (u.col(k), ev );
        active_into(u.col(k), act);
        std::vector<gsEigen::Triplet<T,index_t>>tripletList(act.rows());
        for (index_t i=0; i!=act.rows(); ++i)
            tripletList[i] = gsEigen::Triplet<T,index_t>(k,act.at(i),ev.at(i));

#       pragma omp critical (collocation)
        alltriplets.insert(alltriplets.end(), tripletList.begin(), tripletList.end());
    }

    result.setFromTriplets(alltriplets.begin(), alltriplets.end());
    result.makeCompressed();
    return result;
}

/*
// previous slow computation of collocation matrix
template<class T> inline
gsSparseMatrix<T> gsBasis<T>::collocationMatrix(const gsMatrix<T> & u) const
{
    gsSparseMatrix<T> result( u.cols(), this->size() );
    gsMatrix<T> ev;
    gsMatrix<index_t> act;
=======
>>>>>>> 5ebbcc97

#   pragma omp parallel for
    for (index_t k=0; k<u.cols(); k++)
    {
        gsMatrix<index_t> tmp;
        active_into(u.col(k), tmp);
        nact[k] = tmp.rows();
    }

    result.reserve( nact );

    std::vector<gsEigen::Triplet<T,index_t>> alltriplets;
    alltriplets.reserve(nact.sum());
#   pragma omp parallel for
    for (index_t k=0; k<u.cols(); k++)
    {
        gsMatrix<T> ev;
        gsMatrix<index_t> act;
        eval_into  (u.col(k), ev );
        active_into(u.col(k), act);
        std::vector<gsEigen::Triplet<T,index_t>>tripletList(act.rows());
        for (index_t i=0; i!=act.rows(); ++i)
            tripletList[i] = gsEigen::Triplet<T,index_t>(k,act.at(i),ev.at(i));

#       pragma omp critical (collocation)
        alltriplets.insert(alltriplets.end(), tripletList.begin(), tripletList.end());
    }

    result.setFromTriplets(alltriplets.begin(), alltriplets.end());
    result.makeCompressed();
    return result;
}
*/


template<class T> inline
memory::unique_ptr<gsGeometry<T> > gsBasis<T>::interpolateData( gsMatrix<T> const& vals,
                                         gsMatrix<T> const& pts) const
{
    GISMO_ASSERT (dim()  == pts.rows() , "Wrong dimension of the points("<<
                  pts.rows()<<", expected "<<dim() <<").");
    GISMO_ASSERT (this->size() == pts.cols() , "Expecting as many points as the basis functions." );
    GISMO_ASSERT (this->size() == vals.cols(), "Expecting as many values as the number of points." );

    gsSparseMatrix<T>  Cmat = collocationMatrix(pts);
    gsMatrix<T> x ( this->size(), vals.rows());

    // typename gsSparseSolver<T>::BiCGSTABIdentity solver( Cmat );
    // typename gsSparseSolver<T>::BiCGSTABDiagonal solver( Cmat );
    // typename gsSparseSolver<T>::QR solver( Cmat );
    typename gsSparseSolver<T>::BiCGSTABILUT solver( Cmat );

    // Solves for many right hand side  columns
    x =  solver.solve( vals.transpose() );

    // gsDebug <<"gs Interpolate error : " << solver.error() << std::"\n";
    // gsDebug <<"gs Interpolate iters : " << solver.iterations() << std::"\n";
    // gsDebug <<"intpl sol : " << x.transpose() << std::"\n";

    return makeGeometry( give(x) );
}

template<class T> inline
memory::unique_ptr<gsGeometry<T> > gsBasis<T>::interpolateAtAnchors(gsMatrix<T> const & vals) const
{
    GISMO_ASSERT (this->size() == vals.cols(),
                  "Expecting as many values as the number of basis functions." );
    gsMatrix<T> pts;
    anchors_into(pts);
    return interpolateData(vals, pts);
}

/*
template<class T> inline
gsGeometry<T> * gsBasis<T>::interpolateAtAnchors(gsFunction<T> const & func) const
{
    gsMatrix<T> pts, vals;
    anchors_into(pts);
    func.eval_into(pts, vals);
    return interpolateData(vals, pts);
}

template<class T>
gsGeometry<T> * gsBasis<T>::projectL2(gsFunction<T> const & func) const
{

    return NULL;
}
*/

template<class T> inline
void gsBasis<T>::anchors_into(gsMatrix<T>&) const
{ GISMO_NO_IMPLEMENTATION }

template<class T> inline
void gsBasis<T>::anchor_into(index_t, gsMatrix<T>&) const
{ GISMO_NO_IMPLEMENTATION }


template<class T> inline
void gsBasis<T>::connectivityAtAnchors(gsMesh<T> & mesh) const
{
    gsMatrix<T> nodes = anchors();
    nodes.transposeInPlace();// coefficient vectors have ctrl points at rows
    connectivity(nodes, mesh);
}

template<class T>
void gsBasis<T>::connectivity(const gsMatrix<T> &, gsMesh<T> &) const
{ GISMO_NO_IMPLEMENTATION }

template<class T>
void gsBasis<T>::active_into(const gsMatrix<T> &, gsMatrix<index_t>&) const
{ GISMO_NO_IMPLEMENTATION }

template <class T>
bool gsBasis<T>::isActive(const index_t, const gsVector<T> &) const
{ GISMO_NO_IMPLEMENTATION }

template<class T>
void gsBasis<T>::numActive_into(const gsMatrix<T> &, gsVector<index_t>&) const
{ GISMO_NO_IMPLEMENTATION }

template<class T>
void gsBasis<T>::activeCoefs_into(const gsVector<T> &, const gsMatrix<T> &,
                                  gsMatrix<T>&) const
{ GISMO_NO_IMPLEMENTATION }

template<class T>
gsMatrix<index_t>
gsBasis<T>::allBoundary() const
{ GISMO_NO_IMPLEMENTATION }

template<class T>
gsMatrix<index_t>
gsBasis<T>::boundaryOffset(boxSide const &,index_t) const
{ GISMO_NO_IMPLEMENTATION }

template<class T>
index_t
gsBasis<T>::functionAtCorner(boxCorner const &) const
{ GISMO_NO_IMPLEMENTATION }

/// @cond
template<class T>
gsBasis<T>* gsBasis<T>::boundaryBasis_impl(boxSide const &) const
{ GISMO_NO_IMPLEMENTATION }
/// @endcond

template<class T>
typename gsBasis<T>::uPtr gsBasis<T>::componentBasis(boxComponent b) const
{
    GISMO_ASSERT( b.totalDim() == this->dim(), "The dimensions do not agree." );

    const short_t dim = this->dim();

    uPtr result;
    short_t d=0;
    for (short_t i=0; i<dim; ++i)
    {
        boxComponent::location loc = b.locationForDirection(i);
        if (loc)
        {
            if (result)
                result = result->boundaryBasis( boxSide(loc+2*d) );
            else
                result =   this->boundaryBasis( boxSide(loc+2*d) );
        }
        else
            ++d;
    }

    if (!result)
        result = clone();

    return result;
}

template<class T>
typename gsBasis<T>::uPtr gsBasis<T>::componentBasis_withIndices(boxComponent b, gsMatrix<index_t>& indices, bool noBoundary) const
{
    GISMO_ASSERT( b.totalDim() == this->dim(), "The dimensions do not agree." );
    const short_t dim = this->dim();

    uPtr result;
    short_t d=0;
    for (short_t i=0; i<dim; ++i)
    {
        boxComponent::location loc = b.locationForDirection(i);
        if (loc)
        {
            if (result)
            {
                gsMatrix<index_t> tmp = result->boundary( boxSide(loc+2*d) );
                for (index_t j=0; j<tmp.size(); ++j)
                    tmp(j,0) = indices(tmp(j,0),0);
                tmp.swap(indices);
                result = result->boundaryBasis( boxSide(loc+2*d) );
            }
            else
            {
                indices = this->boundary( boxSide(loc+2*d) );
                result = this->boundaryBasis( boxSide(loc+2*d) );
            }
        }
        else
            ++d;
    }

    if (!result)
    {
        result = clone();
        const index_t sz = this->size();
        indices.resize(sz,1);
        for (index_t i=0;i<sz;++i)
            indices(i,0) = i;
    }

    if (noBoundary && d > 0)
    {

        gsMatrix<index_t> bdy_indices = result->allBoundary();

        const index_t indices_sz = indices.rows();
        const index_t bdy_indices_sz = bdy_indices.rows();

        // Copy all entries from indices to indices_cleaned except
        // those with indices in bdy_indices

        gsMatrix<index_t> indices_cleaned(indices_sz - bdy_indices_sz, 1);
        index_t j = 0, t = 0;
        for (index_t i = 0; i < indices_sz; ++i)
        {
            if (util::greater(i, bdy_indices(j, 0)) && j < bdy_indices_sz)
                ++j;
            if (util::less(i, bdy_indices(j, 0)) || j == bdy_indices_sz)
            {
                indices_cleaned(t, 0) = indices(i, 0);
                ++t;
            }
        }
        GISMO_ASSERT(t == indices_cleaned.rows(), "Internal error.");
        indices.swap(indices_cleaned);
    }

    return result;

}

template<class T>
gsMatrix<T> gsBasis<T>::support() const
{ GISMO_NO_IMPLEMENTATION }

template<class T>
gsMatrix<T> gsBasis<T>::support(const index_t &) const
{ GISMO_NO_IMPLEMENTATION }

template<class T>
gsMatrix<T> gsBasis<T>::supportInterval(index_t dir) const
{ return support().row(dir); }

template<class T>
void gsBasis<T>::eval_into(const gsMatrix<T> &, gsMatrix<T>&) const
{ GISMO_NO_IMPLEMENTATION }

template<class T>
void gsBasis<T>::evalSingle_into(index_t, const gsMatrix<T> &, gsMatrix<T>&) const
{ GISMO_NO_IMPLEMENTATION }

template<class T>
void gsBasis<T>::deriv_into(const gsMatrix<T> &, gsMatrix<T>&) const
{ GISMO_NO_IMPLEMENTATION }

template<class T>
void gsBasis<T>::derivSingle_into(index_t,
                                  const gsMatrix<T> &,
                                  gsMatrix<T>&) const
{ GISMO_NO_IMPLEMENTATION }

template<class T>
void gsBasis<T>::deriv2_into(const gsMatrix<T> &, gsMatrix<T>&) const
{ GISMO_NO_IMPLEMENTATION }

template<class T>
void gsBasis<T>::deriv2Single_into(index_t,
                                   const gsMatrix<T> &,
                                   gsMatrix<T>&) const
{ GISMO_NO_IMPLEMENTATION }

template<class T>
void gsBasis<T>::evalAllDers_into(const gsMatrix<T> & u, int n,
                                  std::vector<gsMatrix<T> >& result) const
{
    result.resize(n+1);

    switch(n)
    {
    case 0:
        eval_into(u, result[0]);
        break;
    case 1:
        eval_into (u, result[0]);
        deriv_into(u, result[1]);
        break;
    case 2:
        eval_into  (u, result[0]);
        deriv_into (u, result[1]);
        deriv2_into(u, result[2]);
        break;
    default:
        GISMO_ERROR("evalAllDers implemented for order up to 2<"<<n<< " for "<<*this);
        break;
    }
}

template<class T>
void gsBasis<T>::evalAllDersSingle_into(index_t, const gsMatrix<T> &,
                                        int, gsMatrix<T>&) const
{ GISMO_NO_IMPLEMENTATION }

template<class T>
void gsBasis<T>::evalDerSingle_into(index_t, const
                                    gsMatrix<T> &, int,
                                    gsMatrix<T>&) const
{ GISMO_NO_IMPLEMENTATION }


template<class T>
typename gsBasis<T>::uPtr gsBasis<T>::create() const
{ GISMO_NO_IMPLEMENTATION }


template<class T>
typename gsBasis<T>::uPtr gsBasis<T>::tensorize(const gsBasis &) const
{ GISMO_NO_IMPLEMENTATION }

template<class T>
typename gsBasis<T>::domainIter
gsBasis<T>::makeDomainIterator() const
{ GISMO_NO_IMPLEMENTATION }

template<class T>
typename gsBasis<T>::domainIter
gsBasis<T>::makeDomainIterator(const boxSide &) const
{ GISMO_NO_IMPLEMENTATION }

template<class T>
size_t gsBasis<T>::numElements() const
{ GISMO_NO_IMPLEMENTATION }

template<class T>
size_t gsBasis<T>::numElements(boxSide const &) const
{ GISMO_NO_IMPLEMENTATION }

template<class T>
size_t gsBasis<T>::elementIndex(const gsVector<T> &) const
{ GISMO_NO_IMPLEMENTATION }

template<class T>
gsMatrix<T> gsBasis<T>::elementInSupportOf(index_t j) const
{ GISMO_NO_IMPLEMENTATION }

template<class T>
const gsBasis<T>& gsBasis<T>::component(short_t) const
{ GISMO_NO_IMPLEMENTATION }

template<class T>
gsBasis<T>& gsBasis<T>::component(short_t i)
{ return const_cast<gsBasis<T>&>(const_cast<const gsBasis<T>*>(this)->component(i));}

template<class T>
std::vector<index_t> gsBasis<T>::asElements(gsMatrix<T> const &, int) const
{ GISMO_NO_IMPLEMENTATION }

template<class T>
std::vector<index_t> gsBasis<T>::asElementsUnrefine(gsMatrix<T> const &, int) const
{ GISMO_NO_IMPLEMENTATION }

template<class T>
void gsBasis<T>::refine(gsMatrix<T> const &, int)
{ GISMO_NO_IMPLEMENTATION }

template<class T>
void gsBasis<T>::unrefine(gsMatrix<T> const &, int)
{ GISMO_NO_IMPLEMENTATION }

template<class T>
void gsBasis<T>::refineElements(std::vector<index_t> const &)
{ GISMO_NO_IMPLEMENTATION }

template<class T>
void gsBasis<T>::unrefineElements(std::vector<index_t> const &)
{ GISMO_NO_IMPLEMENTATION }

template<class T>
void gsBasis<T>::refineElements_withCoefs(gsMatrix<T> &,std::vector<index_t> const &)
{ GISMO_NO_IMPLEMENTATION }

template<class T>
void gsBasis<T>::unrefineElements_withCoefs(gsMatrix<T> &,std::vector<index_t> const &)
{ GISMO_NO_IMPLEMENTATION }

template<class T>
void gsBasis<T>::uniformRefine(int, int, int)
{ GISMO_NO_IMPLEMENTATION }

template<class T>
void gsBasis<T>::uniformRefine_withCoefs(gsMatrix<T>& , int , int , int )
{ GISMO_NO_IMPLEMENTATION }

template<class T>
void gsBasis<T>::uniformRefine_withTransfer(gsSparseMatrix<T,RowMajor> &,
                                            int, int)
{ GISMO_NO_IMPLEMENTATION }

template<class T>
void gsBasis<T>::uniformCoarsen(int)
{ GISMO_NO_IMPLEMENTATION }

template<class T>
void gsBasis<T>::uniformCoarsen_withCoefs(gsMatrix<T>& , int )
{ GISMO_NO_IMPLEMENTATION }

template<class T>
void gsBasis<T>::uniformCoarsen_withTransfer(gsSparseMatrix<T,RowMajor> &,
                                            int)
{ GISMO_NO_IMPLEMENTATION }

template<class T>
void gsBasis<T>::degreeElevate(short_t const &, short_t const)
{ GISMO_NO_IMPLEMENTATION }

template<class T>
void gsBasis<T>::degreeReduce(short_t const &, short_t const)
{ GISMO_NO_IMPLEMENTATION }

template<class T>
void gsBasis<T>::degreeIncrease(short_t const &, short_t const)
{ GISMO_NO_IMPLEMENTATION }

template<class T>
void gsBasis<T>::degreeDecrease(short_t const &, short_t const)
{ GISMO_NO_IMPLEMENTATION }

template<class T>
void gsBasis<T>::setDegree(short_t const& i)
{
    const short_t dm = this->dim();
    for (short_t k = 0; k!=dm; ++k)
    {
        const short_t p = this->degree(k);
        if ( i > p )
        {
            this->degreeElevate(i-p, k);
        }
        else if  ( i < p )
        {
            this->degreeReduce(p-i, k);
        }
    }
}

template<class T>
void gsBasis<T>::setDegreePreservingMultiplicity(short_t const& i)
{
    for ( short_t d = 0; d < dim(); ++ d )
    {
        if ( i > degree(d) )
            degreeIncrease(i-degree(d),d);
        else if ( i < degree(d) )
            degreeDecrease(-i+degree(d),d);
    }
}

template<class T>
void gsBasis<T>::elevateContinuity(int const &)
{ GISMO_NO_IMPLEMENTATION }

template<class T>
void gsBasis<T>::reduceContinuity(int const &)
{ GISMO_NO_IMPLEMENTATION }

template<class T>
gsDomain<T> * gsBasis<T>::domain() const
{ GISMO_NO_IMPLEMENTATION }

template<class T>
short_t gsBasis<T>::maxDegree() const
{ GISMO_NO_IMPLEMENTATION }

template<class T>
short_t gsBasis<T>::minDegree() const
{ GISMO_NO_IMPLEMENTATION }

template<class T>
short_t gsBasis<T>::totalDegree() const
{ GISMO_NO_IMPLEMENTATION }

template<class T>
short_t gsBasis<T>::degree(short_t) const
{ GISMO_NO_IMPLEMENTATION }

template<class T>
void gsBasis<T>::reverse()
{ GISMO_NO_IMPLEMENTATION }

template<class T>
void gsBasis<T>::matchWith(const boundaryInterface &, const gsBasis<T> &,
               gsMatrix<index_t> &, gsMatrix<index_t> &) const
{ GISMO_NO_IMPLEMENTATION }

template<class T>
void gsBasis<T>::matchWith(const boundaryInterface &, const gsBasis<T> &,
               gsMatrix<index_t> &, gsMatrix<index_t> &, index_t) const
{ GISMO_NO_IMPLEMENTATION }

template<class T>
T gsBasis<T>::getMinCellLength() const
{
    const domainIter it = this->makeDomainIterator();
    T h = 0;
    for (; it->good(); it->next() )
    {
        const T sz = it->getMinCellLength();
        if ( sz < h || h == 0 ) h = sz;
    }
    return h;
}

template<class T>
T gsBasis<T>::getMaxCellLength() const
{
    const domainIter it = this->makeDomainIterator();
    T h = 0;
    for (; it->good(); it->next() )
    {
        const T sz = it->getMaxCellLength();
        if ( sz > h ) h = sz;
    }
    return h;
}


template<class T> inline
std::vector<gsSparseMatrix<T> >
gsBasis<T>::collocationMatrixWithDeriv(const gsMatrix<T> & u) const
{
  return this->collocationMatrixWithDeriv(*this,u);
}

template<class T> inline
std::vector<gsSparseMatrix<T> >
gsBasis<T>::collocationMatrixWithDeriv(const gsBasis<T> & b, const gsMatrix<T> & u) const
{
    int dim = b.domainDim();
    std::vector<gsSparseMatrix<T>> result(dim+1, gsSparseMatrix<T>( u.cols(), b.size() ));

    gsVector<index_t> nact(u.cols());

#   pragma omp parallel for
    for (index_t k=0; k<u.cols(); k++)
    {
        gsMatrix<index_t> tmp;
        active_into(u.col(k), tmp);
        nact[k] = tmp.rows();
    }

    std::vector<std::vector<gsEigen::Triplet<T,index_t>>> alltriplets(2+(dim==2));

    for (index_t d=0; d!=2+(dim==2); d++)
<<<<<<< HEAD
    {
        result[d].reserve( nact );
        alltriplets[d].reserve(nact.sum());
    }

#   pragma omp parallel for
    for (index_t k=0; k<u.cols(); ++k)
    {
        std::vector<gsMatrix<T>> ev;
        gsMatrix<index_t> act;
        b.evalAllDers_into  (u.col(k), 1, ev );
        b.active_into(u.col(k), act);
        std::vector<std::vector<gsEigen::Triplet<T,index_t>>> tripletLists(2+(dim==2));
	    for (index_t d=0; d!=2+(dim==2); d++)
            tripletLists[d].resize(act.rows());

    	for (index_t i=0; i!=act.rows(); ++i)
        {
      	    tripletLists[0][i] = gsEigen::Triplet<T,index_t>(k,act.at(i),ev[0].at(i));
    	    tripletLists[1][i] = gsEigen::Triplet<T,index_t>(k,act.at(i),ev[1].at(dim*i));
            if (dim==2)
                tripletLists[2][i] = gsEigen::Triplet<T,index_t>(k,act.at(i),ev[1].at(dim*i+1));
        }

#       pragma omp critical (collocation)
        {
            for (index_t d=0; d!=2+(dim==2); d++)
                alltriplets[d].insert(alltriplets[d].end(), tripletLists[d].begin(), tripletLists[d].end());
        }
    }


    for (index_t d=0; d!=2+(dim==2); d++)
    {
        result[d].setFromTriplets(alltriplets[d].begin(), alltriplets[d].end());
        result[d].makeCompressed();
    }

    return result;
}

/*
// previous computation of collocation matrix with derivatives
template<class T> inline
std::vector<gsSparseMatrix<T> >
gsBasis<T>::collocationMatrixWithDeriv(const gsMatrix<T> & u) const
{
  return this->collocationMatrixWithDeriv(*this,u);
}

template<class T> inline
std::vector<gsSparseMatrix<T> >
gsBasis<T>::collocationMatrixWithDeriv(const gsBasis<T> & b, const gsMatrix<T> & u) const
{
    int dim = b.domainDim();
    std::vector<gsSparseMatrix<T>> result(dim+1, gsSparseMatrix<T>( u.cols(), b.size() ));
    std::vector<gsMatrix<T>> ev;
    gsMatrix<index_t> act;

    b.evalAllDers_into  (u.col(0), 1, ev);
    b.active_into(u.col(0), act);
    result[0].reservePerColumn( act.rows() );
    result[1].reservePerColumn( act.rows() );
    if (dim==2)
        result[2].reservePerColumn( act.rows() );
    for (index_t i=0; i!=act.rows(); ++i)
=======
>>>>>>> 5ebbcc97
    {
        result[d].reserve( nact );
        alltriplets[d].reserve(nact.sum());
    }

#   pragma omp parallel for
    for (index_t k=0; k<u.cols(); ++k)
    {
        std::vector<gsMatrix<T>> ev;
        gsMatrix<index_t> act;
        b.evalAllDers_into  (u.col(k), 1, ev );
        b.active_into(u.col(k), act);
        std::vector<std::vector<gsEigen::Triplet<T,index_t>>> tripletLists(2+(dim==2));
	    for (index_t d=0; d!=2+(dim==2); d++)
            tripletLists[d].resize(act.rows());

    	for (index_t i=0; i!=act.rows(); ++i)
        {
      	    tripletLists[0][i] = gsEigen::Triplet<T,index_t>(k,act.at(i),ev[0].at(i));
    	    tripletLists[1][i] = gsEigen::Triplet<T,index_t>(k,act.at(i),ev[1].at(dim*i));
            if (dim==2)
                tripletLists[2][i] = gsEigen::Triplet<T,index_t>(k,act.at(i),ev[1].at(dim*i+1));
        }

#       pragma omp critical (collocation)
        {
            for (index_t d=0; d!=2+(dim==2); d++)
                alltriplets[d].insert(alltriplets[d].end(), tripletLists[d].begin(), tripletLists[d].end());
        }
    }


    for (index_t d=0; d!=2+(dim==2); d++)
    {
        result[d].setFromTriplets(alltriplets[d].begin(), alltriplets[d].end());
        result[d].makeCompressed();
    }

    return result;
}

*/




// gsBasis<T>::linearComb(active, evals, m_tmpCoefs, result);
// gsBasis<T>::jacobianFromGradients(active, grads, m_tmpCoefs, result);

/*
template<class T>
void gsBasis<T>::linearComb(const gsMatrix<index_t>  & actives,
                            const gsMatrix<T>         & basisVals,
                            const gsMatrix<T>         & coefs,
                            gsMatrix<T>&                result )
{
    // basisVals.rows()==1 (or else basisVals.rows() == coefs.cols() and .cwiseProd)
    result.resize(coefs.cols(), basisVals.cols()) ;

    for ( index_t j=0; j!=basisVals.cols() ; j++ ) // for all basis function values
    {
        //todo grab result.col(j)
        result.col(j) =  basisVals(0,j) * coefs.row( actives(0,j) ) ;//transpose ?
        for ( index_t i=1; i< actives.rows() ; i++ )
            result.col(j) += basisVals(i,j) * coefs.row( actives(i,j) ) ;
    }
}
*/

}; // namespace gismo<|MERGE_RESOLUTION|>--- conflicted
+++ resolved
@@ -189,7 +189,6 @@
 {
     gsSparseMatrix<T> result( u.cols(), this->size() );
     gsVector<index_t> nact(u.cols());
-<<<<<<< HEAD
 
 #   pragma omp parallel for
     for (index_t k=0; k<u.cols(); k++)
@@ -223,49 +222,6 @@
     return result;
 }
 
-/*
-// previous slow computation of collocation matrix
-template<class T> inline
-gsSparseMatrix<T> gsBasis<T>::collocationMatrix(const gsMatrix<T> & u) const
-{
-    gsSparseMatrix<T> result( u.cols(), this->size() );
-    gsMatrix<T> ev;
-    gsMatrix<index_t> act;
-=======
->>>>>>> 5ebbcc97
-
-#   pragma omp parallel for
-    for (index_t k=0; k<u.cols(); k++)
-    {
-        gsMatrix<index_t> tmp;
-        active_into(u.col(k), tmp);
-        nact[k] = tmp.rows();
-    }
-
-    result.reserve( nact );
-
-    std::vector<gsEigen::Triplet<T,index_t>> alltriplets;
-    alltriplets.reserve(nact.sum());
-#   pragma omp parallel for
-    for (index_t k=0; k<u.cols(); k++)
-    {
-        gsMatrix<T> ev;
-        gsMatrix<index_t> act;
-        eval_into  (u.col(k), ev );
-        active_into(u.col(k), act);
-        std::vector<gsEigen::Triplet<T,index_t>>tripletList(act.rows());
-        for (index_t i=0; i!=act.rows(); ++i)
-            tripletList[i] = gsEigen::Triplet<T,index_t>(k,act.at(i),ev.at(i));
-
-#       pragma omp critical (collocation)
-        alltriplets.insert(alltriplets.end(), tripletList.begin(), tripletList.end());
-    }
-
-    result.setFromTriplets(alltriplets.begin(), alltriplets.end());
-    result.makeCompressed();
-    return result;
-}
-*/
 
 
 template<class T> inline
@@ -803,7 +759,6 @@
     std::vector<std::vector<gsEigen::Triplet<T,index_t>>> alltriplets(2+(dim==2));
 
     for (index_t d=0; d!=2+(dim==2); d++)
-<<<<<<< HEAD
     {
         result[d].reserve( nact );
         alltriplets[d].reserve(nact.sum());
@@ -870,8 +825,6 @@
     if (dim==2)
         result[2].reservePerColumn( act.rows() );
     for (index_t i=0; i!=act.rows(); ++i)
-=======
->>>>>>> 5ebbcc97
     {
         result[d].reserve( nact );
         alltriplets[d].reserve(nact.sum());
