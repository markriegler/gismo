/** @file gsForwardDeclarations.h

    @brief Provides forward declarations of types and structs.

    This file is part of the G+Smo library.

    This Source Code Form is subject to the terms of the Mozilla Public
    License, v. 2.0. If a copy of the MPL was not distributed with this
    file, You can obtain one at http://mozilla.org/MPL/2.0/.

    Author(s): A. Mantzaflaris
*/

#pragma once

// STD includes
#include <vector>
#include <iterator>
#include <set>
#include <map>
#include <stack>
#include <algorithm>
#include <functional>
#include <limits>

#include <gsCore/gsConfig.h>
#include <gsCore/gsDebug.h>
//#include <gsCore/gsExport.h>  // included by gsMemory.h
#include <gsCore/gsMemory.h>
#include <gsUtils/gsUtils.h>

#ifdef gsCoDiPack_ENABLED
#include <gsCoDiPack/gsCoDiPack.h>
#endif

namespace gismo
{

/**
    \brief Enumeration flags which define the needs of an evaluation object.

    \enum gsNeedEnum

    \ingroup enums
*/
enum gsNeedEnum
{
    NEED_VALUE             = 1U << 0, ///< Value of the object
    NEED_DERIV             = 1U << 1, ///< Gradient of the object
    NEED_GRAD              = NEED_DERIV,
    NEED_JACOBIAN          = NEED_DERIV, ///< Jacobian of the object
    NEED_MEASURE           = 1U << 3, ///< The density of the measure pull back
    NEED_GRAD_TRANSFORM    = 1U << 4, ///< Gradient transformation matrix
    NEED_DIV               = 1U << 5, ///< Div operator
    NEED_CURL              = 1U << 6, ///< Curl operator
    NEED_DERIV2            = 1U << 7, ///< Second derivatives
    NEED_2ND_DER           = NEED_DERIV2,
    NEED_HESSIAN           = NEED_DERIV2, ///< Hessian matrix
    NEED_LAPLACIAN         = 1U << 9, ///< Laplacian
    NEED_ACTIVE            = 1U <<10, ///< Active function ids
    NEED_NORMAL            = 1U <<11, ///< Normal vector of the object
    NEED_OUTER_NORMAL      = 1U <<12, ///< Outward normal on the boundary
    NEED_2ND_FFORM         = 1U <<13, ///< Second fundamental form

    SAME_ELEMENT           = 1U <<15  ///< Enable optimizations based on the assumption that all evaluation points are in the same bezier domain
};

/** @name ForwardDeclarations
 *  These are forward declarations of classes.
 */

///@{

// exclude from Doxygen processing
/// @cond

//Core objects
template <class T=real_t>                class gsBasis;
template <class T=real_t>                class gsGeometry;
template <class T=real_t>                class gsGeometrySlice;
template <short_t d, class T=real_t>     class gsGenericGeometry;
template <class T=real_t>                class gsConstantBasis;
template <class T=real_t>                class gsBasisFun;

class  gsBoxTopology;
class  boxSide;
struct patchSide;
struct boxCorner;
struct patchCorner;
struct boxComponent;
struct patchComponent;
struct boundaryInterface;

template <class T=real_t>                class gsCurve;
template <class T=real_t>                class gsSurface;
template <class T=real_t>                class gsVolume;
template <class T=real_t>                class gsBulk;

template <class T=real_t>                class gsDomainIterator;

template <class T = real_t, int D=-1>    class gsTensorDomainIterator;

template <class T, int D=-1, class uiter=typename std::vector<T>::const_iterator>
                                         class gsTensorDomainBoundaryIterator;

template <class T=real_t>                class gsDomain;
template <class T=real_t>                class gsFunctionSet;
template <class T=real_t>                class gsFunction;
template <class T=real_t>                class gsFuncCoordinate;
template <class T=real_t>                class gsFuncData;
template <class T=real_t>                class gsMapData;
template <class T=real_t>                class gsFunctionExpr;
template <class T=real_t>                class gsPiecewiseFunction;
template <class T=real_t>                class gsConstantFunction;
template <class T=real_t>                class gsAffineFunction;
template <class T=real_t>                class gsMultiPatch;

// Bases
template <class basis_t >                class gsRationalBasis;
template <short_t d, class T=real_t>     class gsTensorBasis;
template <short_t d, class T=real_t>     class gsHTensorBasis;

template <class T=real_t>                class gsKnotVector;
//template <class T=real_t>              class gsCompactKnotVector;
template <class T=real_t>                class gsBSplineBasis;
template <class T=real_t>                class gsNurbsBasis;
template <short_t d, class T=real_t>     class gsTensorBSplineBasis;
template <short_t d, class T=real_t>     class gsTensorNurbsBasis;
template <short_t d, class T=real_t>     struct gsBSplineTraits;

template <short_t d, class T=real_t>     class gsCompositeIncrSmoothnessBasis;
template <short_t d, class T=real_t>     class gsCompositeGeom;

template <class T=real_t>                class gsBernsteinBasis;
template <short_t d, class T=real_t>     class gsTensorBernsteinBasis;

//template <class T=real_t>              class gsHKnotVector;
template <short_t d, class T=real_t>     class gsHBSplineBasis;
template <short_t d, class T=real_t>     class gsTHBSplineBasis;
template <short_t d, class T=real_t>     class gsTHBSpline;

// Geometries
template <class T=real_t>                class gsBSpline;
template <class T=real_t>                class gsNurbs;
template <class T=real_t>                class gsBezier;
template <short_t d, class T=real_t>     class gsTensorBSpline;
template <short_t d, class T=real_t>     class gsTensorNurbs;
template <short_t d, class T=real_t>     class gsTensorBezier;
template <short_t d, class T=real_t>     class gsHBSpline;
template <class T=real_t>                class gsTrimSurface;

// Quadrature rules
template <class T=real_t>                class gsQuadRule;
template <class T=real_t>                class gsGaussRule;
template <class T=real_t>                class gsGalerkinMethod;

// Domains
// template <class T=real_t>             class gsTensorDomain;
template <short_t d, class T=real_t>     class gsHFitting;

template <class Z, int mode, short_t d=-1,
         bool = //std::is_integral<Z>::value>
         std::numeric_limits<Z>::is_integer && mode!=3>
                                         class gsGridIterator;


// Pde
template <class T=real_t>                class gsPde;
template <class T=real_t>                class gsPoissonPde;
template <class T=real_t>                class gsConvDiffRePde;

template <class T=real_t>                class gsAssembler;
template <class T=real_t>                class gsStokesAssembler;
template <class T=real_t>                class gsGenericAssembler;
template <class T=real_t>                class gsPoissonAssembler;
template <class T=real_t>                class gsCDRAssembler;
template <class T=real_t>                class gsSolverUtils;
template <class T=real_t, bool symm=false>  class gsSparseSystem;

template <class T=real_t>                class gsExprAssembler;
template <class T=real_t>                class gsExprEvaluator;

// More
template <class T=real_t>                class gsCurveLoop;
template <class T=real_t>                class gsPlanarDomain;
template <class T=real_t>                class gsField;
template <class T=real_t>                class gsMesh;
template <class T=real_t>                class gsHeMesh;

template <int d, class T=real_t>         class gsLineSegment;

template <class T=real_t>                class gsFileData;
class gsFileManager;

template <class T=real_t>                class gsSolid;
template <class T=real_t>                class gsSolidVertex;
template <class T=real_t>                class gsSolidHeVertex;
template <class T=real_t>                class gsVolumeBlock;
template <class T=real_t>                class gsSolidHalfEdge;
template <class T=real_t>                class gsSolidHalfFace;
template <class T=real_t>                class gsTriMeshToSolid;

template <class T=real_t>                class gsOptParameterization;
template <class T=real_t>                class gsQualityMeasure;
template <class T=real_t>                class gsCuttingLoop;
template <class T=real_t>                class gsInterpOption;
template <class T=real_t>                class gsMVInterpolation;
template <class T=real_t>                class gsVolumeSegment;
template <class T=real_t>                class gsCompositeTopology;
template <class T=real_t>                class gsBasisEvaluator;
template <class T=real_t>                class gsMultiBasis;

template <class T=real_t>                class gsBemLaplace;
template <class T=real_t>                class gsBemSolution;

template <class T=real_t>                class gsBoundaryConditions;


template <class T=real_t>                class gsVertex;
template <class T=real_t>                class gsCell;
template <class T=real_t>                class gsFace;
template <class T=real_t>                class gsEdge;

template <class T=real_t>                class gsHeVertex;
template <class T=real_t>                class gsHalfFace;
template <class T=real_t>                class gsHalfEdge;
template <class T=real_t>                class gsMeshElement;
template <class T=real_t>                class gsCurvatureSmoothing;
template <class T=real_t>                class gsFitting;


template <class T=real_t>                class gsCurveFitting;

template <class T=real_t>               struct gsNurbsCreator;

template <class T=real_t>               struct gsFieldCreator;

class gsOptionList;

template<class T = real_t, int _Rows=-1, int _Cols=-1,
         int _Options  = 0|((_Rows==1 && _Cols!=1)?0x1:0)> class gsMatrix;
template<class T = real_t, int _Rows=-1, int _Options = 0> class gsVector;

template<class T= real_t, int _Rows=-1, int _Cols=-1> class gsAsConstMatrix;
template<class T= real_t, int _Rows=-1, int _Cols=-1> class gsAsMatrix;

template<class T= real_t, int _Rows=-1> class gsAsVector;
template<class T= real_t, int _Rows=-1> class gsAsConstVector;

template<class T = real_t> class gsVector3d;

template<typename T=real_t, int _Options=0, typename _Index = index_t>
class gsSparseMatrix;

template<typename T=real_t, int _Options=0, typename _Index = index_t>
class gsSparseVector;

template <class T=real_t>                class gsSparseEntries;

// gsSolver

template <class T=real_t>                class gsLinearOperator;
template <class T=real_t>                class gsScaledOp;
template <class T=real_t>                class gsIdentityOp;

template <class T=real_t>                class gsPreconditionerOp;
template <class T=real_t>                class gsPreconditionerFromOp;

template <class T=real_t>                class gsAdditiveOp;
template <class T=real_t>                class gsSumOp;
template <class T=real_t>                class gsProductOp;
template <class T=real_t>                class gsCompositePrecOp;
template <class T=real_t>                class gsKroneckerOp;
template <class T=real_t>                class gsBlockOp;
template <class T=real_t>                class gsPatchPreconditionersCreator;

// gsMultiGrid

template <class T=real_t>                class gsMultiGridOp;
template <class T=real_t>                class gsGridHierarchy;

// gsIeti

template <class T=real_t>                class gsIetiMapper;
template <class T=real_t>                class gsIetiSystem;
template <class T=real_t>                class gsPrimalSystem;
template <class T=real_t>                class gsScaledDirichletPrec;

<<<<<<< HEAD
// gsParaviewDataSet

class gsParaviewDataSet;
=======

class gsSurfMesh;
>>>>>>> c6fdc045

/// @endcond

///@}

} // end namespace gismo<|MERGE_RESOLUTION|>--- conflicted
+++ resolved
@@ -286,14 +286,8 @@
 template <class T=real_t>                class gsPrimalSystem;
 template <class T=real_t>                class gsScaledDirichletPrec;
 
-<<<<<<< HEAD
-// gsParaviewDataSet
-
 class gsParaviewDataSet;
-=======
-
 class gsSurfMesh;
->>>>>>> c6fdc045
 
 /// @endcond
 
