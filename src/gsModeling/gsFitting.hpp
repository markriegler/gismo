/** @file gsFitting.hpp

    @brief Provides implementation of data fitting algorithms by least
    squares approximation.

    This file is part of the G+Smo library.

    This Source Code Form is subject to the terms of the Mozilla Public
    License, v. 2.0. If a copy of the MPL was not distributed with this
    file, You can obtain one at http://mozilla.org/MPL/2.0/.

    Author(s): M. Kapl, G. Kiss, A. Mantzaflaris, D. Mokris

*/

#include <gsCore/gsBasis.h>
#include <gsCore/gsGeometry.h>
#include <gsCore/gsLinearAlgebra.h>
#include <gsNurbs/gsBSpline.h>
#include <gsTensor/gsTensorDomainIterator.h>



namespace gismo
{

template<class T>
gsFitting<T>::~gsFitting()
{
    if ( m_result )
        delete m_result;
}

template<class T>
gsFitting<T>::  gsFitting(gsMatrix<T> const & param_values,
                          gsMatrix<T> const & points,
                          gsBasis<T>  & basis)
{
    GISMO_ASSERT(points.cols()==param_values.cols(), "Pointset dimensions problem "<< points.cols() << " != " <<param_values.cols() );
    GISMO_ASSERT(basis.domainDim()==param_values.rows(), "Parameter values are inconsistent: "<< basis.domainDim() << " != " <<param_values.rows() );

    m_param_values = param_values;
    m_points = points;
    m_result = nullptr;
    m_basis = &basis;
    m_points.transposeInPlace();

    m_offset.resize(2);
    m_offset[0] = 0;
    m_offset[1] = m_points.rows();
}

template<class T>
gsFitting<T>::gsFitting(gsMatrix<T> const& param_values,
                        gsMatrix<T> const& points,
                        gsVector<index_t>  offset,
                        gsMappedBasis<2,T> & mbasis)
{
    m_param_values = param_values;
    m_points = points;
    m_result = nullptr;
    m_basis = &mbasis;
    m_points.transposeInPlace();
    m_offset = give(offset);
}

template<class T>
void gsFitting<T>::compute(T lambda)
{
    m_last_lambda = lambda;

    // Wipe out previous result
    if ( m_result )
        delete m_result;

    const int num_basis = m_basis->size();
    const short_t dimension = m_points.cols();
    
    //left side matrix
    //gsMatrix<T> A_mat(num_basis,num_basis);
    gsSparseMatrix<T> A_mat(num_basis + m_constraintsLHS.rows(), num_basis + m_constraintsLHS.rows());
    //gsMatrix<T>A_mat(num_basis,num_basis);
    //To optimize sparse matrix an estimation of nonzero elements per
    //column can be given here
    int nonZerosPerCol = 1;
    for (int i = 0; i < m_basis->domainDim(); ++i) // to do: improve
        // nonZerosPerCol *= m_basis->degree(i) + 1;
        nonZerosPerCol *= ( 2 * m_basis->basis(0).degree(i) + 1 ) * 4;
    // TODO: improve by taking constraints nonzeros into account.
    A_mat.reservePerColumn( nonZerosPerCol );

    //right side vector (more dimensional!)
    gsMatrix<T> m_B(num_basis + m_constraintsRHS.rows(), dimension);
    m_B.setZero();  // enusure that all entries are zero in the beginning

    // building the matrix A and the vector b of the system of linear
    // equations A*x==b

    assembleSystem(A_mat, m_B);


    // --- Smoothing matrix computation
    //test degree >=3
    if(lambda > 0)
      applySmoothing(lambda, A_mat);

    if(m_constraintsLHS.rows() > 0)
	extendSystem(A_mat, m_B);

    //Solving the system of linear equations A*x=b (works directly for a right side which has a dimension with higher than 1)

    //gsDebugVar( A_mat.nonZerosPerCol().maxCoeff() );
    //gsDebugVar( A_mat.nonZerosPerCol().minCoeff() );
    A_mat.makeCompressed();

    typename gsSparseSolver<T>::BiCGSTABILUT solver( A_mat );

    if ( solver.preconditioner().info() != Eigen::Success )
    {
        gsWarn<<  "The preconditioner failed. Aborting.\n";
        
        return;
    }
    // Solves for many right hand side  columns
    gsMatrix<T> x;

    x = solver.solve(m_B); //toDense()

    // If there were constraints, we obtained too many coefficients.
    x.conservativeResize(num_basis, Eigen::NoChange);

    //gsMatrix<T> x (m_B.rows(), m_B.cols());
    //x=A_mat.fullPivHouseholderQr().solve( m_B);
    // Solves for many right hand side  columns
    // finally generate the B-spline curve

    if (const gsBasis<T> * bb = dynamic_cast<const gsBasis<T> *>(m_basis))
        m_result = bb->makeGeometry( give(x) ).release();
    else
        m_mresult = gsMappedSpline<2,T> ( *static_cast<gsMappedBasis<2,T>*>(m_basis),give(x));
}

template <class T>
void gsFitting<T>::parameterCorrection(T accuracy,
                                       index_t maxIter,
                                       T tolOrth)
{
    if ( !m_result )
        compute(m_last_lambda);

    const index_t d = m_param_values.rows();
    const index_t n = m_points.cols();
    T maxAng, avgAng;
    std::vector<gsMatrix<T> > vals;
    gsMatrix<T> DD, der;
    for (index_t it = 0; it<maxIter; ++it)
    {
        maxAng = -1;
        avgAng = 0;
        //auto der = Eigen::Map<typename gsMatrix<T>::Base, 0, Eigen::Stride<-1,-1> >
        //(vals[1].data()+k, n, m_points.rows(), Eigen::Stride<-1,-1>(d*n,d) );

#       pragma omp parallel for default(shared) private(der,DD,vals)
        for (index_t s = 0; s<m_points.rows(); ++s)
            //for (index_t s = 1; s<m_points.rows()-1; ++s) //(! curve) skip first and last point
        {
            vals = m_result->evalAllDers(m_param_values.col(s), 1);
            for (index_t k = 0; k<d; ++k)
            {
                der = vals[1].reshaped(d,n);
                DD = vals[0].transpose() - m_points.row(s);
                const T cv = ( DD.normalized() * der.row(k).transpose().normalized() ).value();
                const T a = math::abs(0.5*EIGEN_PI-math::acos(cv));
#               pragma omp critical (max_avg_ang)
                {
                    maxAng = math::max(maxAng, a );
                    avgAng += a;
                }
            }
            /*
            auto der = Eigen::Map<typename gsMatrix<T>::Base, 0, Eigen::Stride<-1,-1> >
                (vals[1].data()+k, n, m_points.rows(), Eigen::Stride<-1,-1>(d*n,d) );
            maxAng = ( DD.colwise().normalized() *
                       der.colwise().normalized().transpose()
                ).array().acos().maxCoeff();
            */
        }

        avgAng /= d*m_points.rows();
        //gsInfo << "Avg-deviation: "<< avgAng << " / max: "<<maxAng<<"\n";

        // if (math::abs(0.5*EIGEN_PI-maxAng) <= tolOrth ) break;

        gsVector<T> newParam;
#       pragma omp parallel for default(shared) private(newParam)
        for (index_t i = 0; i<m_points.rows(); ++i)
        //for (index_t i = 1; i<m_points.rows()-1; ++i) //(!curve) skip first last pt
        {
            const auto & curr = m_points.row(i).transpose();
            newParam = m_param_values.col(i);
            m_result->closestPointTo(curr, newParam, accuracy, true);

            // Decide whether to accept the correction or to drop it
            if ((m_result->eval(newParam) - curr).norm()
                    < (m_result->eval(m_param_values.col(i))
                        - curr).norm())
                    m_param_values.col(i) = newParam;

            // (!) There might be the same parameter for two points
            // or ordering constraints in the case of structured/grid data
        }

        // refit
        compute(m_last_lambda);
    }
}


template <class T>
void gsFitting<T>::assembleSystem(gsSparseMatrix<T>& A_mat,
                                  gsMatrix<T>& m_B)
{
    const int num_patches ( m_basis->nPieces() ); //initialize

    //for computing the value of the basis function
    gsMatrix<T> value, curr_point;
    gsMatrix<index_t> actives;    

<<<<<<< HEAD
#   pragma omp parallel for default(shared) private(curr_point,actives,value)
    for(index_t k = 0; k < num_points; ++k)
=======
    for (index_t h = 0; h < num_patches; h++ )
>>>>>>> e60d9e78
    {
        auto & basis = m_basis->basis(h);

//#   pragma omp parallel for default(shared) private(curr_point,actives,value)
        for (index_t k = m_offset[h]; k < m_offset[h+1]; ++k)
        {
            curr_point = m_param_values.col(k);

            //computing the values of the basis functions at the current point
            basis.eval_into(curr_point, value);

            // which functions have been computed i.e. which are active
            basis.active_into(curr_point, actives);

<<<<<<< HEAD
        for (index_t i = 0; i < numActive; ++i)
        {
            const index_t ii = actives.at(i);
#           pragma omp critical (acc_m_B)
            m_B.row(ii) += value.at(i) * m_points.row(k);
            for (index_t j = 0; j < numActive; ++j)
#               pragma omp critical (acc_A_mat)
                A_mat(ii, actives.at(j)) += value.at(i) * value.at(j);
=======
            const index_t numActive = actives.rows();

            for (index_t i = 0; i != numActive; ++i)
            {
                const index_t ii = actives.at(i);
//#           pragma omp critical (acc_m_B)
                m_B.row(ii) += value.at(i) * m_points.row(k);
                for (index_t j = 0; j != numActive; ++j)
//#               pragma omp critical (acc_A_mat)
                    A_mat(ii, actives.at(j)) += value.at(i) * value.at(j);
            }
>>>>>>> e60d9e78
        }
    }
}

template <class T>
void gsFitting<T>::extendSystem(gsSparseMatrix<T>& A_mat,
				gsMatrix<T>& m_B)
{
    index_t basisSize = m_basis->size();

    // Idea: maybe we can resize here instead of doing it in compute().

    // This way does not work, as these block operations are read-only for sparse matrices.
    /*A_mat.topRightCorner(m_constraintsLHS.cols(), m_constraintsLHS.rows()) = m_constraintsLHS.transpose();
      A_mat.bottomLeftCorner(m_constraintsLHS.rows(), m_constraintsLHS.cols()) = m_constraintsLHS;*/
    m_B.bottomRows(m_constraintsRHS.rows()) = m_constraintsRHS;

    for (index_t k=0; k<m_constraintsLHS.outerSize(); ++k)
    {
	for (typename gsSparseMatrix<T>::InnerIterator it(m_constraintsLHS,k); it; ++it)
	{
	    A_mat(basisSize + it.row(), it.col()) = it.value();
	    A_mat(it.col(), basisSize + it.row()) = it.value();
	}
    }
}

template<class T>
gsSparseMatrix<T> gsFitting<T>::smoothingMatrix(T lambda) const
{
    m_last_lambda = lambda;

    const int num_basis=m_basis->size();

    gsSparseMatrix<T> A_mat(num_basis + m_constraintsLHS.rows(), num_basis + m_constraintsLHS.rows());
    int nonZerosPerCol = 1;
    for (int i = 0; i < m_basis->domainDim(); ++i) // to do: improve
        nonZerosPerCol *= ( 2 * m_basis->basis(0).degree(i) + 1 );
    A_mat.reservePerColumn( nonZerosPerCol );
    const_cast<gsFitting*>(this)->applySmoothing(lambda, A_mat);
    return A_mat;
}

template<class T>
void gsFitting<T>::applySmoothing(T lambda, gsSparseMatrix<T> & A_mat)
{
    m_last_lambda = lambda;
    const int num_patches(m_basis->nPieces()); //initialize
    const short_t dim(m_basis->domainDim());
    const short_t stride = dim * (dim + 1) / 2;

    gsVector<index_t> numNodes(dim);
    gsMatrix<T> quNodes, der2, localA;
    gsVector<T> quWeights;
    gsMatrix<index_t> actives;

#   ifdef _OPENMP
    const int tid = omp_get_thread_num();
    const int nt  = omp_get_num_threads();
#   endif
        
    for (index_t h = 0; h < num_patches; h++)
    {
        auto & basis = m_basis->basis(h);

        //gsDebugVar(dim);
        //gsDebugVar(stride);

        for (short_t i = 0; i != dim; ++i)
        {
            numNodes[i] = basis.degree(i);//+1; 
        }

        gsGaussRule<T> QuRule(numNodes); // Reference Quadrature rule

        typename gsBasis<T>::domainIter domIt = basis.makeDomainIterator(); 

        
#       ifdef _OPENMP
        for ( domIt->next(tid); domIt->good(); domIt->next(nt) )
#       else
        for (; domIt->good(); domIt->next() )
#       endif
        {
            // Map the Quadrature rule to the element and compute basis derivatives
            QuRule.mapTo(domIt->lowerCorner(), domIt->upperCorner(), quNodes, quWeights);
            basis.deriv2_into(quNodes, der2);
            basis.active_into(domIt->center, actives);
            const index_t numActive = actives.rows();
            localA.setZero(numActive, numActive);

            // perform the quadrature
            for (index_t k = 0; k < quWeights.rows(); ++k)
            {
                const T weight = quWeights[k] * lambda;

                for (index_t i = 0; i != numActive; ++i)
                    for (index_t j = 0; j != numActive; ++j)
                    {
                        T localAij = 0; // temporary variable

                        for (short_t s = 0; s < stride; s++)
                        {
                            // The pure second derivatives
                            // d^2u N_i * d^2u N_j + ...
                            if (s < dim)
                            {
                                localAij += der2(i * stride + s, k) *
                                    der2(j * stride + s, k);
                            }
                            // Mixed derivatives 2 * dudv N_i * dudv N_j + ...
                            else
                            {
                                localAij += T(2) * der2(i * stride + s, k) *
                                    der2(j * stride + s, k);
                            }
                        }
                        localA(i, j) += weight * localAij;
                    }
            }

            for (index_t i = 0; i != numActive; ++i)
            {
                const int ii = actives(i, 0);
                for (index_t j = 0; j != numActive; ++j)
                    A_mat(ii, actives(j, 0)) += localA(i, j);
            }
        }

    }
}

template<class T>
void gsFitting<T>::computeErrors()
{
    m_pointErrors.clear();

    gsMatrix<T> val_i;
    //->eval_into(m_param_values.col(0), val_i);
    m_result->eval_into(m_param_values, val_i);
    m_pointErrors.push_back( (m_points.row(0) - val_i.col(0).transpose()).norm() );
    m_max_error = m_min_error = m_pointErrors.back();

    for (index_t i = 1; i < m_points.rows(); i++)
    {
        //m_result->eval_into(m_param_values.col(i), val_i);

        const T err = (m_points.row(i) - val_i.col(i).transpose()).norm() ;

        m_pointErrors.push_back(err);

        if ( err > m_max_error ) m_max_error = err;
        if ( err < m_min_error ) m_min_error = err;
    }
}


template<class T>
void gsFitting<T>::computeMaxNormErrors()
{
    m_pointErrors.clear();

    gsMatrix<T> values;
    m_result->eval_into(m_param_values, values);

    for (index_t i = 0; i != m_points.rows(); i++)
    {
        const T err = (m_points.row(i) - values.col(i).transpose()).cwiseAbs().maxCoeff();

        m_pointErrors.push_back(err);

        if ( i == 0 || m_max_error < err ) m_max_error = err;
        if ( i == 0 || err < m_min_error ) m_min_error = err;
    }
}



template<class T>
void gsFitting<T>::computeApproxError(T& error, int type) const

{
    gsMatrix<T> curr_point, results;

    const int num_patches(m_basis->nPieces());

    error = 0; 

    for (index_t h = 0; h < num_patches; h++) 
    {

        for (index_t k = m_offset[h]; k < m_offset[h + 1]; ++k) 
        {
            curr_point = m_param_values.col(k);

            if (m_result)
                m_result->eval_into(curr_point, results);
            else
            {
                m_mresult.eval_into(h, curr_point, results);
            }

                const T err = (m_points.row(k) - results.transpose()).squaredNorm();

                switch (type) {
                case 0:
                    error += err;
                    break;
                case 1:
                    error += math::sqrt(err);
                    break;
                default:
                    gsWarn << "Unknown type in computeApproxError(error, type)...\n";
                    break;
                }
        }
    }
}

template<class T>
void gsFitting<T>::get_Error(std::vector<T>& errors, int type) const
{
    errors.clear();
    errors.reserve(m_points.rows());

    gsMatrix<T> curr_point, results;

    T err = 0;

    const int num_patches(m_basis->nPieces());

    for (index_t h = 0; h < num_patches; h++) 
    {
        for (index_t k = m_offset[h]; k < m_offset[h + 1]; ++k) 
        {
            curr_point = m_param_values.col(k);

            if (m_result)
                m_result->eval_into(curr_point, results);
            else
            {
                m_mresult.eval_into(h, curr_point, results);
            }

            results.transposeInPlace();

            err = (m_points.row(k) - results).template lpNorm<Eigen::Infinity>();

                    switch (type)
                    {
                    case 0:
                        errors.push_back(err);
                        break;
                    case 1:
                        errors.push_back(math::sqrt(err));
                        break;
                    default:
                        gsWarn << "Unknown type in get_Error(errors, type)...\n";
                        break;
                    }
        }
    }
}

template<class T>
void gsFitting<T>::setConstraints(const std::vector<index_t>& indices,
				  const std::vector<gsMatrix<T> >& coefs)
{
    if(coefs.size() == 0)
	return;

    GISMO_ASSERT(indices.size() == coefs.size(),
		 "Prescribed indices and coefs must have the same length.");

    gsSparseMatrix<T> lhs(indices.size(), m_basis->size());
    gsMatrix<T> rhs(indices.size(), coefs[0].cols());

    index_t duplicates = 0;
    for(size_t r=0; r<indices.size(); r++)
    {
        index_t fix = indices[r];
        lhs(r-duplicates, fix) = 1;
        rhs.row(r-duplicates) = coefs[r];
    }

    setConstraints(lhs, rhs);
}

template<class T>
void gsFitting<T>::setConstraints(const std::vector<boxSide>& fixedSides)
{
    if(fixedSides.size() == 0)
    return;

    std::vector<index_t> indices;
    std::vector<gsMatrix<T> > coefs;

    for(std::vector<boxSide>::const_iterator it=fixedSides.begin(); it!=fixedSides.end(); ++it)
    {
        gsMatrix<index_t> ind = this->m_basis->basis(0).boundary(*it);
        for(index_t r=0; r<ind.rows(); r++)
        {
            index_t fix = ind(r,0);
            // If it is a new constraint, add it.
            if(std::find(indices.begin(), indices.end(), fix) == indices.end())
            {
                indices.push_back(fix);
                coefs.push_back(this->m_result->coef(fix));
            }
        }
    }
    setConstraints(indices, coefs);
}

template<class T>
void gsFitting<T>::setConstraints(const std::vector<boxSide>& fixedSides,
                      const std::vector<gsBSpline<T> >& fixedCurves)
{
    std::vector<gsBSpline<T> > tmp = fixedCurves;
    std::vector<gsGeometry<T> *> fixedCurves_input(tmp.size());
    for (size_t k=0; k!=fixedCurves.size(); k++)
        fixedCurves_input[k] = dynamic_cast<gsGeometry<T> *>(&(tmp[k]));
    setConstraints(fixedSides, fixedCurves_input);
}

template<class T>
void gsFitting<T>::setConstraints(const std::vector<boxSide>& fixedSides,
                      const std::vector<gsGeometry<T> * >& fixedCurves)
{
    if(fixedSides.size() == 0)
    return;

    GISMO_ASSERT(fixedCurves.size() == fixedSides.size(),
         "fixedCurves and fixedSides are of different sizes.");

    std::vector<index_t> indices;
    std::vector<gsMatrix<T> > coefs;
    for(size_t s=0; s<fixedSides.size(); s++)
    {
    gsMatrix<T> coefsThisSide = fixedCurves[s]->coefs();
    gsMatrix<index_t> indicesThisSide = m_basis->basis(0).boundaryOffset(fixedSides[s],0);
    GISMO_ASSERT(coefsThisSide.rows() == indicesThisSide.rows(),
             "Coef number mismatch between prescribed curve and basis side.");

    for(index_t r=0; r<indicesThisSide.rows(); r++)
    {
        index_t fix = indicesThisSide(r,0);
        // If it is a new constraint, add it.
        if(std::find(indices.begin(), indices.end(), fix) == indices.end())
        {
        indices.push_back(fix);
        coefs.push_back(coefsThisSide.row(r));
        }
    }
    }

    setConstraints(indices, coefs);
}


} // namespace gismo<|MERGE_RESOLUTION|>--- conflicted
+++ resolved
@@ -226,12 +226,7 @@
     gsMatrix<T> value, curr_point;
     gsMatrix<index_t> actives;    
 
-<<<<<<< HEAD
-#   pragma omp parallel for default(shared) private(curr_point,actives,value)
-    for(index_t k = 0; k < num_points; ++k)
-=======
     for (index_t h = 0; h < num_patches; h++ )
->>>>>>> e60d9e78
     {
         auto & basis = m_basis->basis(h);
 
@@ -246,16 +241,6 @@
             // which functions have been computed i.e. which are active
             basis.active_into(curr_point, actives);
 
-<<<<<<< HEAD
-        for (index_t i = 0; i < numActive; ++i)
-        {
-            const index_t ii = actives.at(i);
-#           pragma omp critical (acc_m_B)
-            m_B.row(ii) += value.at(i) * m_points.row(k);
-            for (index_t j = 0; j < numActive; ++j)
-#               pragma omp critical (acc_A_mat)
-                A_mat(ii, actives.at(j)) += value.at(i) * value.at(j);
-=======
             const index_t numActive = actives.rows();
 
             for (index_t i = 0; i != numActive; ++i)
@@ -267,7 +252,6 @@
 //#               pragma omp critical (acc_A_mat)
                     A_mat(ii, actives.at(j)) += value.at(i) * value.at(j);
             }
->>>>>>> e60d9e78
         }
     }
 }
