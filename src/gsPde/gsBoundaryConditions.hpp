/** @file gsBoundaryConditions.hpp

    @brief Implementation file for the gsBoundaryConditions class.

    This file is part of the G+Smo library.

    This Source Code Form is subject to the terms of the Mozilla Public
    License, v. 2.0. If a copy of the MPL was not distributed with this
    file, You can obtain one at http://mozilla.org/MPL/2.0/.

    Author(s): A. Mantzaflaris
*/

#include <gsIO/gsXml.h>
#include <gsCore/gsFunctionExpr.h>
#include <gsCore/gsConstantFunction.h>
#include <gsUtils/gsSortedVector.h>
#include <gsIO/gsXmlGenericUtils.hpp>

namespace gismo
{

namespace internal
{

/// @brief I/O for boundary conditions from file
template<class T>
class gsXml< gsBoundaryConditions<T> >
{
private:
    gsXml() { }
    typedef gsBoundaryConditions<T> Object;
public:
    GSXML_COMMON_FUNCTIONS(Object);
    static std::string tag  () { return "boundaryConditions"; }
    static std::string type () { return ""; }

    GSXML_GET_POINTER(Object);

    static void get_into(gsXmlNode * node, Object & result)
    {
        GISMO_ASSERT(!strcmp(node->name(), tag().c_str()),
                "Something went wrong. Expected tag "<< tag());

        std::istringstream str;
        std::map<int, int> ids;

        // Check if any of the BCs is defined on a boundary set name
        const int mp_index = atoi(node->first_attribute("multipatch")->value());
        gsXmlNode* toplevel = node->parent();
        std::vector< patchSide > allboundaries;
        for (gsXmlNode * child = node->first_node("bc"); child;
                child = child->next_sibling("bc"))
        {
            std::map<int, int> tmp_ids;;

            const gsXmlAttribute * att_name = child->first_attribute("name");
            if (NULL != att_name)
            {
                gsXmlNode* mp_node = searchId(mp_index, toplevel);
                GISMO_ASSERT( mp_node != NULL,
                              "No Multipatch with Id "<<mp_index<<" found in the XML data.");

                gsXmlNode * tmp = mp_node->first_node("patches");
                std::istringstream tmp_str ;
                tmp_str.str( tmp->value() );
                // Handle id_range or id_index for multipatches. This is needed to assign the right indices for the BCs
                if ( ! strcmp( tmp->first_attribute("type")->value(),"id_range") )
                {
                    int first, last;
                    gsGetInt(tmp_str, first);
                    gsGetInt(tmp_str, last);
                    for ( int i = first; i<=last; ++i )
                        tmp_ids[i] = i - first;
                }
                else if ( ! strcmp( tmp->first_attribute("type")->value(),"id_index") )
                {
                    int c = 0;
                    for (int pindex; gsGetInt(tmp_str, pindex);)
                        tmp_ids[pindex] = c++;
                }
                else
                {
                    gsWarn<<"Unknown tag in XML multipatch object.\n";
                }

                for (gsXmlNode * child = mp_node->first_node("boundary"); child;
                        child = child->next_sibling("boundary"))
                {
                    std::vector< patchSide > tmp_boundaries;
                    if (child)
                    {
                        getBoundaries(child, tmp_ids, tmp_boundaries);
                        allboundaries.insert( allboundaries.end(), tmp_boundaries.begin(), tmp_boundaries.end() );
                    }
                }
                break;
            }
        }

        //gsXmlNode * tmp = node->first_node("patches");
        //GISMO_ASSERT(tmp, "No pathes tag");
//
//        std::istringstream str;
//        str.str( tmp->value() );
//        // Resolve ID numbers
//        std::map<int,int> ids;
//        if ( ! strcmp( tmp->first_attribute("type")->value(), "id_range") )
//        {
//            int first, last;
//            gsGetInt(str, first);
//            gsGetInt(str, last);
//            for ( int i = first; i<=last; ++i )
//                ids[i] = i - first;
//        }
//        else if ( ! strcmp( tmp->first_attribute("type")->value(),"id_index") )
//        {
//            int c = 0;
//            for (int pindex; gsGetInt(str, pindex);)
//                ids[pindex] = c++;
//        }
//        else
//        {
//            gsWarn<<"Incomplete tag \"patch\" in boundaryConditions.\n";
//        }

        // Read function inventory
        int count = countByTag("Function", node);
        std::vector<typename gsFunctionExpr<T>::Ptr> func(count); // todo: gsFunction::Ptr
        for (gsXmlNode * child = node->first_node("Function"); child; child =
                child->next_sibling("Function"))
        {
            const int i = atoi(child->first_attribute("index")->value());
            func[i] = memory::make_shared(new gsFunctionExpr<T>);
            getFunctionFromXml(child, *func[i]);
        }

        // Read boundary conditions
        std::vector<patchSide> boundaries;
        for (gsXmlNode * child = node->first_node("bc"); child;
                child = child->next_sibling("bc"))
        {
            const int uIndex = atoi(child->first_attribute("unknown")->value());
            const int fIndex = atoi(
                    child->first_attribute("function")->value());

            const gsXmlAttribute * comp = child->first_attribute("component");
            int cIndex = -1;
            if (NULL != comp)
                cIndex = atoi( comp->value() );

            const gsXmlAttribute * att_ispar = child->first_attribute("parametric");
            bool ispar = false;
            if (NULL != att_ispar)
                ispar = atoi( att_ispar->value() );

            const gsXmlAttribute * att_name = child->first_attribute("name");
            if (NULL != att_name)
            {
                boundaries.clear();
                std::string name = att_name->value();
                for (typename std::vector<patchSide>::const_iterator it=allboundaries.begin(); it!=allboundaries.end(); it++)
                    if (it->label()==name)
                        boundaries.push_back(*it);
            }
            else
                getBoundaries(child, ids, boundaries);

            if (boundaries.size() == 0) {
              gsWarn << "Boundary condition without boundary to apply to. The"
                        " following bc will be unused\n" << *child
                     << std::endl;
            }

            const gsXmlAttribute * bcat = child->first_attribute("type");
            GISMO_ASSERT(NULL != bcat, "No type provided");
            const char * bctype = bcat->value();
            for (std::vector<patchSide>::const_iterator it = boundaries.begin();
                    it != boundaries.end(); ++it)
                result.add(it->patch, it->side(), bctype,
                           func[fIndex], uIndex,cIndex, ispar);
        }

        T val(0);
        for (gsXmlNode * child = node->first_node("cv"); child;
                child = child->next_sibling("cv"))
        {
            str.clear();
            str.str(child->value());
            GISMO_ENSURE(gsGetReal(str, val), "No value");

            // Unknown is optional, otherwise 0
            const gsXmlAttribute * unk = child->first_attribute("unknown");
            int uIndex = 0;
            if (NULL != unk)
                uIndex = atoi( unk->value() );

            // Component is optional, otherwise -1
            const gsXmlAttribute * comp = child->first_attribute("component");
            int cIndex = -1;
            if (NULL != comp)
                cIndex = atoi( comp->value() );

            const int cornIndex = atoi(child->first_attribute("corner")->value());
            int pIndex = atoi(child->first_attribute("patch")->value());

            result.addCornerValue(cornIndex, val, pIndex, uIndex, cIndex);
        }
    }

    static gsXmlNode * put(const Object & obj, gsXmlTree & data)
    {
        // Check if the last node is a multipatch
        //gsXmlNode * mp = data.getRoot()->last_node("MultiPatch");

        gsXmlNode * BCs = internal::makeNode("boundaryConditions", data);
        //data.appendToRoot(BCs);
        gsXmlAttribute * multi = internal::makeAttribute("multipatch", "0",
                data);

        BCs->append_attribute(multi);

        // inventory of functions
        typedef typename gsBoundaryConditions<T>::const_bciterator bctype_it;
        typedef typename Object::const_iterator bc_it;

        std::vector<typename gsFunctionSet<T>::Ptr> fun;
        //gsSortedVector<typename gsFunction<T>::Ptr> fun;
        typedef typename std::vector<const boundary_condition<T>*> bctype_vec;
        typedef typename std::map<int, bctype_vec> bctype_map;
        std::map<std::string, bctype_map> fi;

        for (bctype_it it = obj.beginAll(); it != obj.endAll(); ++it)
        {
            std::string label = it->first;
            bctype_map map;
            for (bc_it bc = it->second.begin(); bc != it->second.end(); ++bc)
            {
                typename gsFunctionSet<T>::Ptr ptr = bc->function();
                bool contains = std::find(fun.begin(), fun.end(), ptr)
                        != fun.end();
                if (!contains)
                {
                    fun.push_back(ptr);
                }
                int index = std::find(fun.begin(), fun.end(), ptr)
                        - fun.begin();
//                fun.push_sorted_unique(ptr);
//                int index = fun.getIndex(ptr);
                std::vector<const boundary_condition<T>*> vec = map[index];
                const boundary_condition<T>* b = &(*bc);
                vec.push_back(b);
                map[index] = vec;
            }
            std::pair<std::string, bctype_map> pair(label, map);
            fi.insert(pair);
        }

        int count = 0;
        typedef typename std::vector<typename gsFunctionSet<T>::Ptr>::const_iterator fun_it;
        for (fun_it fit = fun.begin(); fit != fun.end(); ++fit)
        {
            gsXmlNode * ff = putFunctionToXml<T>(*fit, data, count);
            BCs->append_node(ff);
            ++count;
        }

        // for all bcs, append bc, cv
        typedef typename std::map<std::string, bctype_map>::const_iterator bctype_map_it;
        typedef typename std::map<int, bctype_vec>::const_iterator bctype_iv_it;
        typedef typename bctype_vec::const_iterator bctype_vec_it;

        count = 0;
        for (bctype_map_it it = fi.begin(); it != fi.end(); ++it)
        {
            std::string label = it->first;
            //gsDebug << "Label='" << label << "'\n";
            bctype_map map = it->second;

            for (bctype_iv_it bcV = map.begin(); bcV != map.end(); ++bcV)
            {
                int index = bcV->first;
                bctype_vec vec = bcV->second;
                //gsDebug << "index='" << index << "'\n";
                //gsDebug << "vec='" << vec.size() << "'\n";
                gsXmlNode * bcNode = internal::makeNode("bc", data);
                gsXmlAttribute * typeNode = internal::makeAttribute("type",
                        label, data);
                gsXmlAttribute * indexNode = internal::makeAttribute("function",
                        index, data);
                bcNode->append_attribute(typeNode);
                bcNode->append_attribute(indexNode);
                bool first = true;
                std::ostringstream oss;
                for (bctype_vec_it bc = vec.begin(); bc != vec.end(); ++bc)
                {
                    const boundary_condition<T> b = (**bc);
                    //gsDebug << "iterate over boundary condition with '"
                    //        << b.m_label << "'\n";
                    if (first)
                    {
                        gsXmlAttribute * unknownNode = internal::makeAttribute(
                                "unknown", b.m_unknown, data);
                        gsXmlAttribute * componentNode = internal::makeAttribute("component",
                                b.unkComponent(), data);
                        bcNode->append_attribute(componentNode);
                        bcNode->append_attribute(unknownNode);
                        first = false;
                    }
                    else
                    {
                        oss << " ";
                    }
                    oss << b.ps.patch << " " << b.ps.m_index;
                }
                char * value = data.allocate_string(oss.str().c_str());
                bcNode->value(value);
                BCs->append_node(bcNode);
                ++count;
            }
        }
        typename gsBoundaryConditions<T>::const_citerator ci;
        for (ci = obj.cornerValues().begin(); ci != obj.cornerValues().end();
                ci++)
        {
            corner_value<T> c = *ci;
            gsXmlNode * cvNode = internal::makeNode("cv", data);
            gsXmlAttribute * unknownNode = internal::makeAttribute("unknown",
                    c.unknown, data);
            gsXmlAttribute * componentNode = internal::makeAttribute("component",
                    c.component, data);
            gsXmlAttribute * patchNode = internal::makeAttribute("patch",
                    c.patch, data);
            gsXmlAttribute * cornerNode = internal::makeAttribute("corner",
                    c.corner.m_index, data);
            cvNode->append_attribute(unknownNode);
            cvNode->append_attribute(componentNode);
            cvNode->append_attribute(patchNode);
            cvNode->append_attribute(cornerNode);
            std::ostringstream oss;
            oss << c.value;
            char * value = data.allocate_string(oss.str().c_str());
            cvNode->value(value);
            /// gsDebug << "Corner value='" << c.value << ", " << c.patch << ", " << c.unknown << "'\n";
            BCs->append_node(cvNode);
        }
        return BCs;
    }
<<<<<<< HEAD
=======

private:
    static gsXmlNode * putFunctionToXml(
            const typename gsFunctionSet<T>::Ptr & obj, gsXmlTree & data,
            int index)
    {
        gsXmlNode * result = internal::makeNode("Function", data);
        if (typeid(*obj) == typeid(gsFunctionExpr<T> ))
        {
            gsFunctionExpr<T> * ptr2 =
                    dynamic_cast<gsFunctionExpr<T> *>(obj.get());
            result = putFunctionExprToXml(*ptr2, result, data);
        }
        else if (typeid(*obj) == typeid(gsConstantFunction<T> ))
            {
            gsConstantFunction<T> * ptr2 =
                    dynamic_cast<gsConstantFunction<T> *>(obj.get());
            result = putConstantFunctionToXml(*ptr2, result, data);
        }
        gsXmlAttribute * indexNode = internal::makeAttribute("index", index,
                data);
        result->append_attribute(indexNode);
        return result;
    }

    static gsXmlNode * putConstantFunctionToXml(const gsConstantFunction<T> & obj,
            gsXmlNode * result, gsXmlTree & data)
    {
        std::string typeStr = "FunctionExpr";
        gsXmlAttribute * type = internal::makeAttribute("type", typeStr, data);
        result->append_attribute(type);
        gsXmlAttribute * dim = internal::makeAttribute("dim", obj.domainDim(),
                data);
        result->append_attribute(dim);

        // set value
        gsMatrix<T> value = obj.value();
        result->value( makeValue( value, data, true) );
        return result;
    }

    static gsXmlNode * putFunctionExprToXml(const gsFunctionExpr<T> & obj,
            gsXmlNode * result, gsXmlTree & data)
    {
        std::string typeStr = gsXml<gsFunctionExpr<T> >::type();
        gsXmlAttribute * type = internal::makeAttribute("type", typeStr, data);
        result->append_attribute(type);
        gsXmlAttribute * dim = internal::makeAttribute("dim", obj.domainDim(),
                data);
        result->append_attribute(dim);
        // set value
        const short_t tdim = obj.targetDim();
        if ( tdim == 1)
        {
            result->value( makeValue(obj.expression(), data) );
        }
        else
        {
            gsXmlNode * cnode;
            for (short_t c = 0; c!=tdim; ++c)
            {
                cnode = makeNode("c", obj.expression(c), data);
                result->append_node(cnode);
            }
        }
        return result;
    }

>>>>>>> 87b3db9f
};

} // end namespace internal

} // end namespace gismo<|MERGE_RESOLUTION|>--- conflicted
+++ resolved
@@ -346,77 +346,6 @@
         }
         return BCs;
     }
-<<<<<<< HEAD
-=======
-
-private:
-    static gsXmlNode * putFunctionToXml(
-            const typename gsFunctionSet<T>::Ptr & obj, gsXmlTree & data,
-            int index)
-    {
-        gsXmlNode * result = internal::makeNode("Function", data);
-        if (typeid(*obj) == typeid(gsFunctionExpr<T> ))
-        {
-            gsFunctionExpr<T> * ptr2 =
-                    dynamic_cast<gsFunctionExpr<T> *>(obj.get());
-            result = putFunctionExprToXml(*ptr2, result, data);
-        }
-        else if (typeid(*obj) == typeid(gsConstantFunction<T> ))
-            {
-            gsConstantFunction<T> * ptr2 =
-                    dynamic_cast<gsConstantFunction<T> *>(obj.get());
-            result = putConstantFunctionToXml(*ptr2, result, data);
-        }
-        gsXmlAttribute * indexNode = internal::makeAttribute("index", index,
-                data);
-        result->append_attribute(indexNode);
-        return result;
-    }
-
-    static gsXmlNode * putConstantFunctionToXml(const gsConstantFunction<T> & obj,
-            gsXmlNode * result, gsXmlTree & data)
-    {
-        std::string typeStr = "FunctionExpr";
-        gsXmlAttribute * type = internal::makeAttribute("type", typeStr, data);
-        result->append_attribute(type);
-        gsXmlAttribute * dim = internal::makeAttribute("dim", obj.domainDim(),
-                data);
-        result->append_attribute(dim);
-
-        // set value
-        gsMatrix<T> value = obj.value();
-        result->value( makeValue( value, data, true) );
-        return result;
-    }
-
-    static gsXmlNode * putFunctionExprToXml(const gsFunctionExpr<T> & obj,
-            gsXmlNode * result, gsXmlTree & data)
-    {
-        std::string typeStr = gsXml<gsFunctionExpr<T> >::type();
-        gsXmlAttribute * type = internal::makeAttribute("type", typeStr, data);
-        result->append_attribute(type);
-        gsXmlAttribute * dim = internal::makeAttribute("dim", obj.domainDim(),
-                data);
-        result->append_attribute(dim);
-        // set value
-        const short_t tdim = obj.targetDim();
-        if ( tdim == 1)
-        {
-            result->value( makeValue(obj.expression(), data) );
-        }
-        else
-        {
-            gsXmlNode * cnode;
-            for (short_t c = 0; c!=tdim; ++c)
-            {
-                cnode = makeNode("c", obj.expression(c), data);
-                result->append_node(cnode);
-            }
-        }
-        return result;
-    }
-
->>>>>>> 87b3db9f
 };
 
 } // end namespace internal
