--- conflicted
+++ resolved
@@ -148,12 +148,9 @@
 void writeSingleCompMesh(const gsBasis<T> & basis, const gsGeometry<T> & Geo,
                          std::string const & fn, unsigned resolution);
 
-<<<<<<< HEAD
 TEMPLATE_INST
 void writeSingleHBox(gsHBox<2,T> & box, std::string const & fn);
 
-=======
->>>>>>> 7f54ab3c
 
 } // namespace gismo
 
