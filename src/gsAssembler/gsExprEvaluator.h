/** @file gsExprEvaluator.h

    @brief Generic expressions evaluator

    This file is part of the G+Smo library.

    This Source Code Form is subject to the terms of the Mozilla Public
    License, v. 2.0. If a copy of the MPL was not distributed with this
    file, You can obtain one at http://mozilla.org/MPL/2.0/.

    Author(s): A. Mantzaflaris
*/

#pragma once

// #include<gsIO/gsParaviewCollection.h>
#include <fstream>
#include <gsAssembler/gsQuadrature.h>
#include <gsAssembler/gsRemapInterface.h>
#include <gsAssembler/gsCPPInterface.h>
//#include <gsIO/gsWriteParaview.h>

namespace gismo
{

/**
   \brief Generic evaluator of isogeometric expressions

   The expressions may be scalar ot vector-valued. Computed quatities
   can be global or element.wise.

   Note the following will not return correct result (return value is a reference):
   gsInfo << "Eval:"<< ev.eval(a) + ev.eval(b) <<"\n";
   Use the evaluator once at a time.

*/
template<class T>
class gsExprEvaluator
{
private:
    typename gsExprHelper<T>::Ptr m_exprdata;

private:
    std::vector<T> m_elWise;
    T              m_value;

    gsOptionList m_options;

public:
    typedef typename gsBoundaryConditions<T>::bcRefList   bcRefList;

    typedef std::vector< boundaryInterface > intContainer;
    typedef std::vector< patchSide > bContainer;

    typedef typename gsExprHelper<T>::element     element;
    typedef typename gsExprHelper<T>::geometryMap geometryMap;
    typedef typename gsExprHelper<T>::variable    variable;

    typedef typename gsFunction<T>::uPtr ifacemap;

public:

    gsExprEvaluator() : m_exprdata(gsExprHelper<T>::make()),
    m_options(defaultOptions()) { }

    gsExprEvaluator(typename gsExprHelper<T>::Ptr env)
    : m_exprdata(env), m_value(-1), m_options(defaultOptions())
    { }

    //gsExprEvaluator(typename gsExprHelper<T> env)

    gsExprEvaluator(const gsExprAssembler<T> & o)
    : m_exprdata(o.exprData()), m_options(defaultOptions())
    { }

    gsOptionList defaultOptions()
    {
        gsOptionList opt;
        opt.addReal("quA", "Number of quadrature points: quA*deg + quB", 1.0  );
        opt.addInt ("quB", "Number of quadrature points: quA*deg + quB", 1    );
        opt.addInt ("plot.npts", "Number of sampling points for plotting", 3000 );
        opt.addSwitch("plot.elements", "Include the element mesh in plot (when applicable)", false);
        opt.addSwitch("flipSide", "Flip side of interface where evaluation is performed.", false);
        //opt.addSwitch("plot.cnet", "Include the control net in plot (when applicable)", false);
        return opt;
    }

    gsOptionList & options() {return m_options;}

public:

    /// Returns the last computed value
    T value() const { return m_value; }

    /// The number of lastly computed values
    size_t nValues() const { return m_elWise.size(); }

    /// Returns an std::vector containing the last computed values per element.
    const std::vector<T> & elementwise() const { return m_elWise; }

    /// Returns a vector containing the last computed values per element.
    gsAsConstVector<T> allValues() const { return gsAsConstVector<T>(m_elWise); }

    /// Returns the last computed values per element, resized as a matrix
    gsAsConstMatrix<T> allValues(index_t nR, index_t nC) const
    { return gsAsConstMatrix<T>(m_elWise, nR, nC); }

    /// \brief Sets the domain of integration.
    /// \warning Must be called before any computation is requested
    void setIntegrationElements(const gsMultiBasis<T> & mesh)
    { m_exprdata->setMultiBasis(mesh); }

    const typename gsExprHelper<T>::Ptr exprData() const { return m_exprdata; }

    /// Registers \a mp as an isogeometric geometry map and return a handle to it
    geometryMap getMap(const gsMultiPatch<T> & mp) //conv->tmp->error
    { return m_exprdata->getMap(mp); }

    /// Registers \a g as an isogeometric geometry map and return a handle to it
    geometryMap getMap(const gsFunctionSet<T> & gm)
    { return m_exprdata->getMap(gm); }

    /// Registers \a func as a variable and returns a handle to it
    variable getVariable(const gsFunctionSet<T> & func, index_t dim = 1)
    { return m_exprdata->getVar(func, dim); }

    /// Registers \a func as a variable defined on \a G and returns a handle to it
    expr::gsComposition<T> getVariable(const gsFunctionSet<T> & func, geometryMap G)
    { return m_exprdata->getVar(func, G); }

    /// Returns a handle to an isogeometric element
    element getElement() { return m_exprdata->getElement(); }

    /// Calculates the square root of the lastly computed quantities (eg. integrals)
    void calcSqrt()
    {
        gsAsVector<T> en(m_elWise);
        en.array() = en.array().sqrt();
        m_value = math::sqrt(m_value);
    }

    /// Calculates the \a p-th root of the lastly computed quantities (eg. integrals)
    void calcRoot(const index_t p)
    {
        gsAsVector<T> en(m_elWise);
        en.array() = en.array().pow(static_cast<T>(1)/p);
        m_value = math::pow(m_value, static_cast<T>(1)/p );
    }

public:

    /// Calculates the integral of the expression \a expr on the whole integration domain
    template<class E>
    T integral(const expr::_expr<E> & expr)
    { return compute_impl<E,false,plus_op>(expr); }

    /// Calculates the integral of the expression \a expr on each element
    template<class E>
    T integralElWise(const expr::_expr<E> & expr)
    { return compute_impl<E,true,plus_op>(expr); }

    // overloads for scalars
    T integral(const T & val) { return integral<T>(val); }
    T integralElWise(const T & val) { return integralElWise<T>(val); }

    /// Calculates the integral of the expression \a expr on the
    /// boundary of the integration domain
    template<class E> // note: integralBdrElWise not offered
    T integralBdr(const expr::_expr<E> & expr)
    { return computeBdr_impl<E,plus_op>(expr,
      m_exprdata->multiBasis().topology().boundaries()); }

    /// Calculates the integral of the expression \a expr on the
    /// boundaries contained in \a bdrlist
    template<class E> // note: integralBdrElWise not offered
    T integralBdr(const expr::_expr<E> & expr, const bContainer & bdrlist)
    { return computeBdr_impl<E,plus_op>(expr,bdrlist); }

    /// Calculates the integral of the expression \a expr on the
    /// boundaries contained in \a BCs taking into account boundary functions
    template<class E> // note: integralBdrElWise not offered
    T integralBdrBc(const bcRefList & BCs, const expr::_expr<E> & expr)
    { return computeBdrBc_impl<E,plus_op>(BCs,expr); }

    /// Calculates the integral of the expression \a expr on the
    /// interfaces of the (multi-basis) integration domain
    template<class E> // note: elementwise integral not offered
    T integralInterface(const expr::_expr<E> & expr)
    { return computeInterface_impl<E,plus_op>(expr,
      m_exprdata->multiBasis().topology().interfaces()); }

    /// Calculates the integral of the expression \a expr on the
    /// interfaces \a iFaces of the integration domain
    template<class E> // note: elementwise integral not offered
    T integralInterface(const expr::_expr<E> & expr, const intContainer & iFaces)
    { return computeInterface_impl<E,plus_op>(expr, iFaces); }

    /// Calculates the maximum value of the expression \a expr by
    /// sampling over a finite number of points
    template<class E>
    T max(const expr::_expr<E> & expr)
    { return compute_impl<E,false,max_op>(expr); }

    /// Calculates the maximum value of the expression \a expr by
    /// on each element by sampling over a finite number of points
    template<class E>
    T maxElWise(const expr::_expr<E> & expr)
    { return compute_impl<E,true,max_op>(expr); }

    /// Calculates the maximum of the expression \a expr on the
    /// interfaces of the (multi-basis) integration domain
    template<class E> // note: elementwise integral not offered
    T maxInterface(const expr::_expr<E> & expr)
    { return computeInterface_impl<E,max_op>(expr, m_exprdata->multiBasis().topology().interfaces()); }

    /// Calculates the maximum of the expression \a expr on the
    /// interfaces of the (multi-basis) integration domain
    template<class E> // note: elementwise integral not offered
    T maxInterface(const expr::_expr<E> & expr, const intContainer & iFaces)
    { return computeInterface_impl<E,max_op>(expr, iFaces); }

    /// Calculates the minimum of the expression \a expr on the
    /// interfaces of the (multi-basis) integration domain
    template<class E> // note: elementwise integral not offered
    T minInterface(const expr::_expr<E> & expr)
    { return computeInterface_impl<E,min_op>(expr, m_exprdata->multiBasis().topology().interfaces()); }

    /// Calculates the minimum of the expression \a expr on the
    /// interfaces of the (multi-basis) integration domain
    template<class E> // note: elementwise integral not offered
    T minInterface(const expr::_expr<E> & expr, const intContainer & iFaces)
    { return computeInterface_impl<E,min_op>(expr, iFaces); }

    /// Calculates the minimum value of the expression \a expr by
    /// sampling over a finite number of points
    template<class E>
    T min(const expr::_expr<E> & expr)
    { return compute_impl<E,false,min_op>(expr); }

    /// Calculates the minimum value of the expression \a expr
    /// on each element by sampling over a finite number of points
    template<class E>
    T minElWise(const expr::_expr<E> & expr)
    { return compute_impl<E,true,min_op>(expr); }

    /// Computes values of the expression \a expr
    /// at the grid points \a git of patch \a patchId
#ifdef __DOXYGEN__
    template<class E> void
#else
    template<class E, int mode, short_t d>
    typename util::enable_if<E::ScalarValued,void>::type
#endif
    eval(const expr::_expr<E> & expr,
         gsGridIterator<T,mode,d> & git,
         const index_t patchInd = 0);

    template<class E, int mode, short_t d>
    typename util::enable_if<!E::ScalarValued,void>::type
    eval(const expr::_expr<E> & expr,
              gsGridIterator<T,mode,d> & git,
              const index_t patchInd = 0);

    /// Computes value of the expression \a testExpr
    /// at the point \a pt of patch \a patchId
    template<class E>
#ifdef __DOXYGEN__
    gsAsConstMatrix<T>
#else
    typename util::enable_if<E::ScalarValued,gsAsConstMatrix<T> >::type
#endif
    eval(const expr::_expr<E> & testExpr, const gsVector<T> & pt,
         const index_t patchInd = 0);

    template<class E>
    typename util::enable_if<!E::ScalarValued,gsAsConstMatrix<T> >::type
    eval(const expr::_expr<E> & testExpr, const gsVector<T> & pt,
         const index_t patchInd = 0);

    template<class E>
#ifdef __DOXYGEN__
    gsAsConstMatrix<T>
#else
    typename util::enable_if<E::ScalarValued,gsAsConstMatrix<T> >::type
#endif
    evalIfc(const expr::_expr<E> & testExpr, const gsVector<T> & pt,
            const boundaryInterface & ifc);

    template<class E>
    typename util::enable_if<!E::ScalarValued,gsAsConstMatrix<T> >::type
    evalIfc(const expr::_expr<E> & testExpr, const gsVector<T> & pt,
            const boundaryInterface & ifc);

    template<class E>
#ifdef __DOXYGEN__
    gsAsConstMatrix<T>
#else
    typename util::enable_if<E::ScalarValued,gsAsConstMatrix<T> >::type
#endif
    evalBdr(const expr::_expr<E> & testExpr, const gsVector<T> & pt,
            const patchSide & ps);

    template<class E>
    typename util::enable_if<!E::ScalarValued,gsAsConstMatrix<T> >::type
    evalBdr(const expr::_expr<E> & testExpr, const gsVector<T> & pt,
            const patchSide & ps);

    /// Computes value of the expression \a expr at the point \a pt of
    /// patch \a patchId, and displays the result
    template<class E> void
    testEval(const expr::_expr<E> & expr,
             const gsVector<T> & pt, const index_t patchInd = 0)
    {
        expr.print(gsInfo);
        gsInfo << "Result:\n"<< eval(expr,pt,patchInd) <<"\n";
    }

    void info() const { m_exprdata->print(); }

    // Interpolates the expression \a expr over the isogeometric domain \a G
    template<class E> void interpolate(const expr::_expr<E> &)
    {
        GISMO_NO_IMPLEMENTATION
        // for all patches
        //   get anchors of patch
        //   evaluate expr
        //   solve system
        //   add to multipatch
        // return multipatch
    }

    ///\brief Creates a paraview file named \a fn containing valies of the
    //( expression \a expr over the isogeometric domain \a G.
    ///
    /// Plotting properties are controlled by entries in the options
    // template<class E>
    // void writeParaview(const expr::_expr<E> & expr, const gsMatrix<T> & uv,
    //                    geometryMap G, std::string const & fn)
    // { writeParaview_impl<E,true>(expr,uv,G,fn); }

    template<class E>
    void writeParaview(const expr::_expr<E> & expr,
                       geometryMap G, std::string const & fn)
    { writeParaview_impl<E,true>(expr,G,fn); }

    ///\brief Creates a paraview file named \a fn containing valies of the
    //( expression \a expr over the parametric domain.
    ///
    /// Plotting properties are controlled by entires in the options
    template<class E>
    void writeParaview(const expr::_expr<E> & expr,
                       std::string const & fn)
    { writeParaview_impl<E,false>(expr,m_exprdata->getMap(),fn); }

private:

    template<class E, bool gmap>
    void writeParaview_impl(const expr::_expr<E> & expr,
                            geometryMap G, std::string const & fn);



    template<class E, bool storeElWise, class _op>
    T compute_impl(const expr::_expr<E> & expr);

    template<class E, class _op>
    T computeBdr_impl(const expr::_expr<E> & expr, const bContainer & bdrlist);

    template<class E, class _op>
    T computeBdrBc_impl(const bcRefList & BCs, const expr::_expr<E> & expr);

    template<class E, class _op>
    T computeInterface_impl(const expr::_expr<E> & expr, const intContainer & iFaces);

    template<class E>
    void computeGrid_impl(const expr::_expr<E> & expr, const index_t patchInd);

    struct plus_op
    {
        static inline T init() { return 0; }
        static inline void acc(const T contrib, const T w, T & res)
        { res += w * contrib; }

        static inline void acc_global(const T contrib, T & res)
        {
#           pragma omp atomic update
            res += contrib;
        }
    };
    struct min_op
    {
        static inline T init() { return math::limits::max(); }
        static inline void acc (const T contrib, const T, T & res)
        {res = math::min(contrib, res);	}
        static inline void acc_global(const T contrib, T & res)
        {
#           pragma omp atomic write
            res = math::min(contrib, res);
        }

    };
    struct max_op
    {
        static inline T init() { return math::limits::min(); }
        static inline void acc (const T contrib, const T, T & res)
        { res = math::max(contrib, res); }
        static inline void acc_global(const T contrib, T & res)
        {
#           pragma omp atomic write
            res = math::max(contrib, res);
        }
    };

};

template<class T>
template<class E, bool storeElWise, class _op>
T gsExprEvaluator<T>::compute_impl(const expr::_expr<E> & expr)
{
    m_value = _op::init();
    m_elWise.clear();
    if ( storeElWise )
        m_elWise.resize(m_exprdata->multiBasis().totalElements());

#pragma omp parallel
{
#ifdef _OPENMP
        const int tid = omp_get_thread_num();
        const int nt  = omp_get_num_threads();
        T thValue = _op::init();
#endif

<<<<<<< HEAD
    auto _arg = expr.val();
    m_exprdata->parse(_arg);
    m_exprdata->activateFlags(SAME_ELEMENT);

    // Computed value on element
    T elVal;
    index_t c = 0;
    for (unsigned patchInd=0; patchInd < m_exprdata->multiBasis().nBases(); ++patchInd)
    {
        // Quadrature rule
        QuRule =  gsQuadrature::get(m_exprdata->multiBasis().basis(patchInd), m_options);
=======
        gsQuadRule<T> QuRule;  // Quadrature rule
>>>>>>> 15df08f1

        auto _arg = expr.val();
        m_exprdata->parse(_arg);
        m_exprdata->activateFlags(SAME_ELEMENT);

        // Computed value on element
        T elVal;
        index_t poffset = 0;
        typename gsBasis<T>::domainIter domIt;
        for (unsigned patchInd=0; patchInd < m_exprdata->multiBasis().nBases(); ++patchInd)
        {
            // Quadrature rule
            QuRule =  gsQuadrature::get(m_exprdata->multiBasis().basis(patchInd), m_options);

            // Initialize domain element iterator
            domIt = m_exprdata->multiBasis().piece(patchInd).makeDomainIterator();
#ifdef _OPENMP
            for ( domIt->next(tid); domIt->good(); domIt->next(nt) )
#else
                for (; domIt->good(); domIt->next() )
#endif
                {
                    // Map the Quadrature rule to the element
                    QuRule.mapTo( domIt->lowerCorner(), domIt->upperCorner(),
                                  m_exprdata->points(), m_exprdata->weights());

                    // Perform required pre-computations on the quadrature nodes
                    m_exprdata->precompute(patchInd);

                    // Compute on element
                    elVal = _op::init();
                    for (index_t k = 0; k != m_exprdata->weights().rows(); ++k) // loop over quad. nodes
                        _op::acc(_arg.eval(k), m_exprdata->weights()[k], elVal);
                    _op::acc(elVal, (T)1,
#ifdef _OPENMP
                    thValue);
#else
                    m_value);
#endif
                    if ( storeElWise )
                    {
                        m_elWise[poffset+domIt->id()] = elVal;
                    }
               }
               poffset += m_exprdata->multiBasis().basis(patchInd).numElements();
        }
#ifdef _OPENMP
    _op::acc_global(thValue, m_value);
#endif
}//omp parallel
    return m_value;
}

template<class T>
template<class E, class _op>
T gsExprEvaluator<T>::computeBdr_impl(const expr::_expr<E> & expr,
                                      const bContainer & bdrlist)
{
    // GISMO_ASSERT( expr.isScalar(),
    //               "Expecting scalar expression instead of "
    //               <<expr.cols()<<" x "<<expr.rows() );

    //expr.print(gsInfo);

    gsQuadRule<T> QuRule;  // Quadrature rule
    auto _arg = expr.val();
    m_exprdata->parse(_arg);
    m_exprdata->activateFlags(SAME_ELEMENT);

    // Computed value
    T elVal;
    m_value = _op::init();
    m_elWise.clear();
    for (typename gsBoxTopology::const_biterator bit = //!! not multipatch!
             bdrlist.begin(); bit != bdrlist.end(); ++bit)
    {
        // Quadrature rule
        QuRule = gsQuadrature::get(m_exprdata->multiBasis().basis(bit->patch), m_options,bit->direction());

        // Initialize domain element iterator
        typename gsBasis<T>::domainIter domIt =
            m_exprdata->multiBasis().piece(bit->patch).makeDomainIterator(bit->side());

        // Start iteration over elements
        for (; domIt->good(); domIt->next() )
        {
            // Map the Quadrature rule to the element
            QuRule.mapTo( domIt->lowerCorner(), domIt->upperCorner(),
                          m_exprdata->points(), m_exprdata->weights());

            // Perform required pre-computations on the quadrature nodes
            m_exprdata->precompute(bit->patch, bit->side() );

            // Compute on element
            elVal = _op::init();
            for (index_t k = 0; k != m_exprdata->weights().rows(); ++k) // loop over quadrature nodes
                _op::acc(_arg.eval(k), m_exprdata->weights()[k], elVal);

            _op::acc(elVal, 1, m_value);
            //if ( storeElWise ) m_elWise.push_back( elVal );
        }
    }

    return m_value;
}

template<class T>
template<class E, class _op>
T gsExprEvaluator<T>::computeBdrBc_impl(const bcRefList & BCs,
                                      const expr::_expr<E> & expr)
{
    // GISMO_ASSERT( expr.isScalar(),
    //               "Expecting scalar expression instead of "
    //               <<expr.cols()<<" x "<<expr.rows() );

    //expr.print(gsInfo);

    if ( BCs.empty() ) return 0;
    m_exprdata->setMutSource(*BCs.front().get().function()); //initialize once

    typename gsQuadRule<T>::uPtr QuRule; // Quadrature rule  ---->OUT
    auto _arg = expr.val();
    m_exprdata->parse(_arg);
    m_exprdata->activateFlags(SAME_ELEMENT);

    // Computed value
    T elVal;
    m_value = _op::init();
    m_elWise.clear();

    for (typename bcRefList::const_iterator iit = BCs.begin(); iit!= BCs.end(); ++iit)
    {
        const boundary_condition<T> * it = &iit->get();

        // Quadrature rule
        QuRule = gsQuadrature::getPtr(m_exprdata->multiBasis().basis(it->patch()), m_options, it->side().direction());

        // Update boundary function source
        m_exprdata->setMutSource(*it->function());

        // Initialize domain element iterator
        typename gsBasis<T>::domainIter domIt =
            m_exprdata->multiBasis().basis(it->patch()).makeDomainIterator(it->side());

        // Start iteration over elements
        for (; domIt->good(); domIt->next() )
        {
            // Map the Quadrature rule to the element
            QuRule->mapTo( domIt->lowerCorner(), domIt->upperCorner(),
                          m_exprdata->points(), m_exprdata->weights());

            if (m_exprdata->points().cols()==0)
                continue;

            // Perform required pre-computations on the quadrature nodes
            m_exprdata->precompute(it->patch(), it->side() );

            // Compute on element
            elVal = _op::init();
            for (index_t k = 0; k != m_exprdata->weights().rows(); ++k) // loop over quadrature nodes
                _op::acc(_arg.eval(k), m_exprdata->weights()[k], elVal);

            _op::acc(elVal, 1, m_value);
            //if ( storeElWise ) m_elWise.push_back( elVal );
        }
    }

    return m_value;
}

template<class T>
template<class E, class _op>
T gsExprEvaluator<T>::computeInterface_impl(const expr::_expr<E> & expr, const intContainer & iFaces)
{
    auto arg_tpl = expr.val();
    m_exprdata->parse(arg_tpl);
    // m_exprdata->activateFlags(SAME_ELEMENT);

    typename gsQuadRule<T>::uPtr QuRule;
    // Computed value
    T elVal;
    m_value = _op::init();
    //if ( storeElWise )
    m_elWise.reserve(m_exprdata->multiBasis().topology().nInterfaces());
    m_elWise.clear();

    ifacemap interfaceMap;
    for (typename gsBoxTopology::const_iiterator iit =
             iFaces.begin(); iit != iFaces.end(); ++iit)
    {
        const boundaryInterface & iFace = *iit;
        const index_t patch1 = iFace.first().patch;
        const index_t patch2 = iFace.second().patch;

        if (iFace.type() == interaction::conforming)
            interfaceMap = gsAffineFunction<T>::make( iFace.dirMap(), iFace.dirOrientation(),
                                                      m_exprdata->multiBasis().basis(patch1).support(),
                                                      m_exprdata->multiBasis().basis(patch2).support() );
        else
            interfaceMap = gsCPPInterface<T>::make(m_exprdata->multiPatch(), m_exprdata->multiBasis(), iFace);

        //gsRemapInterface<T> interfaceMap(m_exprdata->multiPatch(),
        //                                 m_exprdata->multiBasis(),
        //                                 *iit);//,opt

        // Quadrature rule
        QuRule = gsQuadrature::getPtr(m_exprdata->multiBasis().basis(patch1),
                                      m_options, iFace.first().side().direction());

        // Initialize domain element iterator
        typename gsBasis<T>::domainIter domIt =
            //interfaceMap.makeDomainIterator();
            m_exprdata->multiBasis().piece(patch1).makeDomainIterator(iFace.first().side());

        // Start iteration over elements
        elVal = _op::init();
        for (; domIt->good(); domIt->next() )
        {
            // Map the Quadrature rule to the element
            QuRule->mapTo( domIt->lowerCorner(), domIt->upperCorner(),
                           m_exprdata->points(), m_exprdata->weights());
            interfaceMap->eval_into(m_exprdata->points(), m_exprdata->pointsIfc());

            // Perform required pre-computations on the quadrature nodes
            m_exprdata->precompute(iFace);

            // Compute on element
            for (index_t k = 0; k != m_exprdata->weights().rows(); ++k) // loop over qu-nodes
            {
                _op::acc(arg_tpl.eval(k), m_exprdata->weights()[k], elVal);
            }
        }
        _op::acc(elVal, 1, m_value);
        //if ( storeElWise )
            m_elWise.push_back( elVal );
    }

    return m_value;
}


template<class T>
template<class E, int mode, short_t d>
typename util::enable_if<E::ScalarValued,void>::type
gsExprEvaluator<T>::eval(const expr::_expr<E> & expr,
                         gsGridIterator<T,mode,d> & git,
                         const index_t patchInd)
{ // to remove
    // bug: fails due to gsFeVariable::rows() before evaluation
    // GISMO_ASSERT( expr.isScalar(), "Expecting scalar");

    auto _arg = expr.val();
    m_exprdata->parse(_arg);
    m_elWise.clear();
    m_elWise.reserve(git.numPoints());

    for( git.reset(); git; ++git )
    {
        m_exprdata->points() = *git;
        m_exprdata->precompute(patchInd);
        m_elWise.push_back( _arg.eval(0) );

        // equivalent:
        //m_elWise.push_back( m_exprdata->eval(expr).value() );

    }
    m_value = m_elWise.back(); // not used
}

template<class T>
template<class E, int mode, short_t d>
typename util::enable_if<!E::ScalarValued,void>::type
gsExprEvaluator<T>::eval(const expr::_expr<E> & expr,
                         gsGridIterator<T,mode,d> & git,
                         const index_t patchInd)
{
    // bug: fails due to gsFeVariable::rows() before evaluation
    // GISMO_ASSERT( expr.isScalar(), "Expecting scalar");

    m_exprdata->parse(expr);
    m_elWise.clear();
    m_elWise.reserve(git.numPoints());
    gsMatrix<T> tmp;
    for( git.reset(); git; ++git )
    {
        m_exprdata->points() = *git; // ..
        m_exprdata->precompute(patchInd);
        // m_exprdata->eval_into(expr, tmp);
        tmp = expr.eval(0);
        m_elWise.insert(m_elWise.end(), tmp.data(), tmp.data()+tmp.size());
    }
    m_value = 0; // not used
}


template<class T>
template<class E>
typename util::enable_if<E::ScalarValued,gsAsConstMatrix<T> >::type
gsExprEvaluator<T>::eval(const expr::_expr<E> & expr, const gsVector<T> & pt,
                         const index_t patchInd)
{
    auto _arg = expr.val();
    m_exprdata->parse(_arg);
    m_elWise.clear();
    m_exprdata->points() = pt;
    m_exprdata->precompute(patchInd);

    // expr.printDetail(gsInfo); //

    m_value = _arg.eval(0);
    return gsAsConstMatrix<T>(&m_value,1,1);
}

template<class T>
template<class E>
typename util::enable_if<!E::ScalarValued,gsAsConstMatrix<T> >::type
gsExprEvaluator<T>::eval(const expr::_expr<E> & expr, const gsVector<T> & pt,
                         const index_t patchInd)
{
    m_exprdata->parse(expr);
    m_exprdata->points() = pt;
    m_exprdata->precompute(patchInd);

    // expr.printDetail(gsInfo); //after precompute

    gsMatrix<T> tmp = expr.eval(0);
    // const index_t r = expr.rows();
    // const index_t c = expr.cols();
    // gsInfo <<"tmp - "<< tmp.dim() <<" rc - "<< r <<", "<<c<<"\n";
    const index_t r = tmp.rows();
    const index_t c = tmp.cols();
    m_elWise.resize(r*c);
    gsAsMatrix<T>(m_elWise, r, c) = tmp; //expr.eval(0);
    return gsAsConstMatrix<T>(m_elWise, r, c);
}

// template<class T>
// template<class E, bool gmap>
// void gsExprEvaluator<T>::writeParaview_impl(const expr::_expr<E> & expr,
//                                             geometryMap G,
//                                             std::string const & fn)
//     {
//         m_exprdata->parse(expr);

//         //if false, embed topology ?
//         const index_t n = m_exprdata->multiBasis().nBases();
//         gsParaviewCollection collection(fn);
//         std::string fileName;

//         gsMatrix<T> pts, vals, ab;

//         const bool mesh = m_options.askSwitch("plot.elements");

//         for ( index_t i=0; i != n; ++i )
//         {
//             fileName = fn + util::to_string(i);
//             unsigned nPts = m_options.askInt("plot.npts", 1000);
//             ab = m_exprdata->multiBasis().piece(i).support();
//             gsGridIterator<T,CUBE> pt(ab, nPts);
//             eval(expr, pt, i);
//             nPts = pt.numPoints();
//             vals = allValues(m_elWise.size()/nPts, nPts);

//             if (gmap) // Forward the points ?
//             {
//                 eval(G, pt, i);
//                 pts = allValues(m_elWise.size()/nPts, nPts);
//             }

//             gsWriteParaviewTPgrid( gmap ? pts : pt.toMatrix(), // parameters
//                                   vals,
//                                   pt.numPointsCwise(), fileName );
//             collection.addPart(fileName + ".vts");

//             if ( mesh )
//             {
//                 fileName+= "_mesh";
//                 gsMesh<T> msh(m_exprdata->multiBasis().basis(i), 2);
//                 static_cast<const gsGeometry<T>&>(G.source().piece(i)).evaluateMesh(msh);
//                 gsWriteParaview(msh, fileName, false);
//                 collection.addPart(fileName+ ".vtp");
//             }
//         }
//         collection.save();
//     }



// This is a copy of the above (commented out ) function, which has parts
// of gsParaviewCollection pasted in it. In this way the inclusion of
// gsParaviewCollection.h is prevented. This is a temporary modification.
template<class T>
template<class E>
typename util::enable_if<E::ScalarValued,gsAsConstMatrix<T> >::type
gsExprEvaluator<T>::evalIfc(const expr::_expr<E> & expr, const gsVector<T> & pt,
                            const boundaryInterface & ifc)
{
    auto _arg = expr.val();
    m_exprdata->parse(_arg);
    m_elWise.clear();

    const bool flipSide = m_options.askSwitch("flipSide", false);
    const boundaryInterface & iFace =  flipSide ? ifc.getInverse() : ifc;

    const index_t patch1 = iFace.first().patch;
    const index_t patch2 = iFace.second().patch;

    ifacemap interfaceMap;
    if (iFace.type() == interaction::conforming)
        interfaceMap = gsAffineFunction<T>::make( iFace.dirMap(), iFace.dirOrientation(),
                                                  m_exprdata->multiBasis().basis(patch1).support(),
                                                  m_exprdata->multiBasis().basis(patch2).support() );
    else
        interfaceMap = gsCPPInterface<T>::make(m_exprdata->multiPatch(), m_exprdata->multiBasis(), iFace);

    m_exprdata->points() = pt;
    interfaceMap->eval_into(m_exprdata->points(), m_exprdata->pointsIfc());
    m_exprdata->precompute(iFace);

    // expr.printDetail(gsInfo); //

    m_value = _arg.eval(0);
    return gsAsConstMatrix<T>(&m_value,1,1);
}

template<class T>
template<class E>
typename util::enable_if<!E::ScalarValued,gsAsConstMatrix<T> >::type
gsExprEvaluator<T>::evalIfc(const expr::_expr<E> & expr, const gsVector<T> & pt,
                            const boundaryInterface & ifc)
{
    m_exprdata->parse(expr);

    const bool flipSide = m_options.askSwitch("flipSide", false);
    const boundaryInterface & iFace =  flipSide ? ifc.getInverse() : ifc;

    const index_t patch1 = iFace.first().patch;
    const index_t patch2 = iFace.second().patch;

    ifacemap interfaceMap;
    if (iFace.type() == interaction::conforming)
        interfaceMap = gsAffineFunction<T>::make( iFace.dirMap(), iFace.dirOrientation(),
                                                  m_exprdata->multiBasis().basis(patch1).support(),
                                                  m_exprdata->multiBasis().basis(patch2).support() );
    else
        interfaceMap = gsCPPInterface<T>::make(m_exprdata->multiPatch(), m_exprdata->multiBasis(), iFace);

    m_exprdata->points() = pt;
    interfaceMap->eval_into(m_exprdata->points(), m_exprdata->pointsIfc());

    m_exprdata->precompute(iFace);

    // expr.printDetail(gsInfo); //after precompute

    gsMatrix<T> tmp = expr.eval(0);
    // const index_t r = expr.rows();
    // const index_t c = expr.cols();
    // gsInfo <<"tmp - "<< tmp.dim() <<" rc - "<< r <<", "<<c<<"\n";
    const index_t r = tmp.rows();
    const index_t c = tmp.cols();
    m_elWise.resize(r*c);
    gsAsMatrix<T>(m_elWise, r, c) = tmp; //expr.eval(0);
    return gsAsConstMatrix<T>(m_elWise, r, c);
}

// This is a copy of the above (commented out ) function, which has parts
// of gsParaviewCollection pasted in it. In this way the inclusion of
// gsParaviewCollection.h is prevented. This is a temporary modification.
template<class T>
template<class E>
typename util::enable_if<E::ScalarValued,gsAsConstMatrix<T> >::type
gsExprEvaluator<T>::evalBdr(const expr::_expr<E> & expr, const gsVector<T> & pt,
                            const patchSide & ps)
{
    GISMO_ASSERT(pt(ps.side().direction())==ps.side().parameter(),"Point "<<pt.transpose()<<" is not on boundary "<<ps.side());
    auto _arg = expr.val();
    m_exprdata->parse(_arg);
    m_elWise.clear();

    m_exprdata->points() = pt;
    m_exprdata->precompute(ps.patch, ps.side());

    m_value = _arg.eval(0);
    return gsAsConstMatrix<T>(&m_value,1,1);
}

template<class T>
template<class E>
typename util::enable_if<!E::ScalarValued,gsAsConstMatrix<T> >::type
gsExprEvaluator<T>::evalBdr(const expr::_expr<E> & expr, const gsVector<T> & pt,
                            const patchSide & ps)
{
    GISMO_ASSERT(pt(ps.side().direction())==ps.side().parameter(),"Point "<<pt.transpose()<<" is not on boundary "<<ps.side());
    m_exprdata->parse(expr);
    m_exprdata->points() = pt;
    m_exprdata->precompute(ps.patch, ps.side());

    gsMatrix<T> tmp = expr.eval(0);
    const index_t r = tmp.rows();
    const index_t c = tmp.cols();
    m_elWise.resize(r*c);
    gsAsMatrix<T>(m_elWise, r, c) = tmp; //expr.eval(0);
    return gsAsConstMatrix<T>(m_elWise, r, c);
}

template<class T>
template<class E, bool gmap>
void gsExprEvaluator<T>::writeParaview_impl(const expr::_expr<E> & expr,
                                            geometryMap G,
                                            std::string const & fn)
    {
        //if gmap is false, embed topology ?
        m_exprdata->parse(expr);

        //if false, embed topology ?
        const index_t n = m_exprdata->multiBasis().nBases();

        // Snippet from gsParaviewCollection
        // gsParaviewCollection collection(fn);
        std::stringstream file;
        int counter = 0;
        file <<"<?xml version=\"1.0\"?>\n";
        file <<"<VTKFile type=\"Collection\" version=\"0.1\">";
        file <<"<Collection>\n";
        // End snippet from gsParaviewCollection

        //const index_t n = G.source().nPieces();
        //gsParaviewCollection collection(fn);

        std::string fileName;

        gsMatrix<T> pts, vals, ab;

        const bool mesh = m_options.askSwitch("plot.elements");

        for ( index_t i=0; i != n; ++i )
        {
            fileName = fn + util::to_string(i);
            unsigned nPts = m_options.askInt("plot.npts", 1000);
            //ab = m_exprdata->multiBasis().piece(i).support();
            ab = G.source().piece(i).support();
            gsGridIterator<T,CUBE> pt(ab, nPts);
            eval(expr, pt, i);
            nPts = pt.numPoints();
            vals = allValues(m_elWise.size()/nPts, nPts);

            if (gmap) // Forward the points ?
            {
                eval(G, pt, i);
                pts = allValues(m_elWise.size()/nPts, nPts);
            }

            gsWriteParaviewTPgrid( gmap ? pts : pt.toMatrix(), // parameters
                                  vals,
                                  pt.numPointsCwise(), fileName );

            // Snippet from gsParaviewCollection
            // collection.addPart(fileName+ ".vts");
            GISMO_ASSERT(counter!=-1, "Error: collection has been already saved." );
            file << "<DataSet part=\""<< counter++ <<"\" file=\""<<fileName<<".vts"<<"\"/>\n";
            // End snippet from gsParaviewCollection

            if ( mesh )
            {
                gsMesh<T> msh(m_exprdata->multiBasis().basis(i), 2);
                static_cast<const gsGeometry<T>&>(G.source().piece(i)).evaluateMesh(msh);
                gsWriteParaview(msh, fileName + "_mesh", false);
                // Snippet from gsParaviewCollection
                // collection.addPart(fileName+ ".vtp");
                GISMO_ASSERT(counter!=-1, "Error: collection has been already saved." );
                file << "<DataSet part=\""<< counter++ <<"\" file=\""<<fileName<<"_mesh.vtp"<<"\"/>\n";
                // End snippet from gsParaviewCollection
            }
        }

        // Snippet from gsParaviewCollection
        // collection.save();
        GISMO_ASSERT(counter!=-1, "Error: gsParaviewCollection::save() already called." );
        file <<"</Collection>\n";
        file <<"</VTKFile>\n";

        std::string mfn = fn + ".pvd";
        // gsInfo << mfn << "\n";
        std::ofstream f( mfn.c_str() );
        GISMO_ASSERT(f.is_open(), "Error creating "<< mfn );
        f << file.rdbuf();
        f.close();
        file.str("");
        counter = -1;
        // End snippet from gsParaviewCollection
    }

} //namespace gismo<|MERGE_RESOLUTION|>--- conflicted
+++ resolved
@@ -428,24 +428,7 @@
         const int tid = omp_get_thread_num();
         const int nt  = omp_get_num_threads();
         T thValue = _op::init();
-#endif
-
-<<<<<<< HEAD
-    auto _arg = expr.val();
-    m_exprdata->parse(_arg);
-    m_exprdata->activateFlags(SAME_ELEMENT);
-
-    // Computed value on element
-    T elVal;
-    index_t c = 0;
-    for (unsigned patchInd=0; patchInd < m_exprdata->multiBasis().nBases(); ++patchInd)
-    {
-        // Quadrature rule
-        QuRule =  gsQuadrature::get(m_exprdata->multiBasis().basis(patchInd), m_options);
-=======
         gsQuadRule<T> QuRule;  // Quadrature rule
->>>>>>> 15df08f1
-
         auto _arg = expr.val();
         m_exprdata->parse(_arg);
         m_exprdata->activateFlags(SAME_ELEMENT);
