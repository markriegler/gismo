/** @file gsExpressions.h

    @brief Defines different expressions

    This file is part of the G+Smo library.

    This Source Code Form is subject to the terms of the Mozilla Public
    License, v. 2.0. If a copy of the MPL was not distributed with this
    file, You can obtain one at http://mozilla.org/MPL/2.0/.

    Author(s): A. Mantzaflaris
*/

#pragma once

#include <gsCore/gsFuncData.h>
#include <gsUtils/gsSortedVector.h>
#include <gsAssembler/gsDirichletValues.h>

namespace gismo
{

// Adaptor to compute Hessian
template<typename T>
void secDerToHessian(typename gsMatrix<T>::constRef & secDers,
                     const index_t dim,
                     Eigen::Matrix<T,Dynamic,Dynamic> & hessian)
{
    const index_t sz = dim*(dim+1)/2;
    const gsAsConstMatrix<T> ders(secDers.data(), sz, secDers.size() / sz );
    hessian.resize(dim*dim, ders.cols() );

    switch ( dim )
    {
    case 1:
        hessian = secDers; // ders
        break;
    case 2:
        hessian.row(0)=ders.row(0);//0,0
        hessian.row(1)=//1,0
        hessian.row(2)=ders.row(2);//0,1
        hessian.row(3)=ders.row(1);//1,1
        break;
    case 3:
        hessian.row(0)=ders.row(0);//0,0
        hessian.row(3)=//0,1
        hessian.row(1)=ders.row(3);//1,0
        hessian.row(6)=//0,2
        hessian.row(2)=ders.row(4);//2,0
        hessian.row(4)=ders.row(1);//1,1
        hessian.row(7)=//1,2
        hessian.row(5)=ders.row(5);//2,1
        hessian.row(8)=ders.row(2);//2,2
        break;
    default:
        break;
    }
}

// Forward declaration in gismo namespace
template<class T> class gsExprHelper;

/** @namespace gismo::expr

    @brief
    This namespace contains expressions used for FE computations

    \ingroup Assembler
*/
namespace expr
{

#if __cplusplus >= 201402L || _MSVC_LANG >= 201402L // c++14
#  define MatExprType  auto
#  define AutoReturn_t auto
//#elif __cplusplus >= 201103L || _MSC_VER >= 1600 // c++11
//note: in c++11 auto-return requires -> decltype(.)
#else // 199711L, 201103L
#  define MatExprType typename gsMatrix<Scalar>::constRef
#  define AutoReturn_t typename util::conditional<ScalarValued,Scalar,MatExprType>::type
#endif

template<class T> class gsFeSpace;
template<class T> class gsFeVariable;
template<class T> class gsFeSolution;
template<class E> class symm_expr;
template<class E> class symmetrize_expr;
template<class E> class trace_expr;
template<class E> class adjugate_expr;
template<class E> class norm_expr;
template<class E> class sqNorm_expr;
template<class E> class det_expr;
template<class E> class value_expr;
template<class E> class asdiag_expr;
template<class E> class col_expr;
template<class T> class meas_expr;
template<class E> class inv_expr;
template<class E> class tr_expr;
template<class E> class sign_expr;
template<class T> class cdiam_expr;
template<class E> class temp_expr;
template<class E1, class E2, bool = E1::ColBlocks> class mult_expr
{using E1::GISMO_ERROR_mult_expr_has_invalid_template_arguments;};

/*
 Traits class for expressions
*/
template <typename E> struct expr_traits
{
public:
//    typedef typename E::Scalar Scalar;
  typedef real_t Scalar;//todo
  typedef const E Nested_t;
};

template <class E> struct is_arithmetic{enum{value=0};};
template <> struct is_arithmetic<real_t>{enum{value=1};};

template <typename E, bool = is_arithmetic<E>::value >
class _expr {using E::GISMO_ERROR_expr;};

/**
 \brief Base class for all expressions
*/
template <typename E>
class _expr<E, false>
{
protected://private:
    _expr(){}
    _expr(const _expr&) { }
    //friend E;//
public:

    enum {ScalarValued = 0, ColBlocks = 0};
    //todo: ValueType=0,1,2 (scalar,vector,matrix)
    //Space = 0,1,2 (instead of rowSpan ColSpan, RowCol ?)
    enum {Space = 0};

    //typedef typename E::Nested_t Nested_t;
    //typedef typename E::Scalar   Scalar;
    typedef typename expr_traits<E>::Nested_t Nested_t;
    typedef typename expr_traits<E>::Scalar   Scalar;

  /// Prints the expression as a string to \a os
  void print(std::ostream &os) const
  {
      static_cast<E const&>(*this).print(os);
  /*
      std::string tmp(__PRETTY_FUNCTION__);
      tmp.erase(0,74);
      tmp.erase(tmp.size()-42,42);
      size_t pos = 0;
      while((pos=tmp.find(", false",0))!=std::string::npos) tmp.erase(pos,7);
      while((pos=tmp.find(", true",0))!=std::string::npos) tmp.erase(pos,6);
      while((pos=tmp.find("gismo::expr::",0))!=std::string::npos) tmp.erase(pos,13);
      while((pos=tmp.find("_expr",0))!=std::string::npos) tmp.erase(pos,5);
      while((pos=tmp.find("<double>",0))!=std::string::npos) tmp.erase(pos,8);
      // while((pos=tmp.find("<long double>",0))!=std::string::npos) tmp.erase(pos,13);
      // while((pos=tmp.find("<float>",0))!=std::string::npos) tmp.erase(pos,7);
      tmp.erase(std::remove_if(tmp.begin(),tmp.end(),::isspace),tmp.end());
      os<<tmp<<"\n";
  */
  }

  std::ostream & printDetail(std::ostream &os) const
  {
      os << (isScalar() ? "Scalar " :
            (isVector() ? "Vector " :
            (isMatrix() ? "Matrix " :
             "Unknown ") ) )
         <<"expression of size "<< rows() // bug: this is not fixed, or may not be known
         << " x "<<cols()<<"\n";
      print(os);
      return os;
  }

  /// Evaluates the expression at evaluation point indexed by \a k
  MatExprType eval(const index_t k) const
    { return static_cast<E const&>(*this).eval(k); }

    /// Returns the transpose of the expression
    tr_expr<E> tr() const
    { return tr_expr<E>(static_cast<E const&>(*this)); }

    /// Returns the sign of the expression
    sign_expr<E> sgn() const
    { return sign_expr<E>(static_cast<E const&>(*this)); }

    /// Returns an evaluation of the (sub-)expression in temporary memory
    temp_expr<E> temp() const
    { return temp_expr<E>(static_cast<E const&>(*this)); }

    /// Returns the inverse of the expression (for matrix-valued expressions)
    inv_expr<E> const inv() const
    { return inv_expr<E>(static_cast<E const&>(*this)); }

    /// Returns the trace of the expression (for matrix-valued expressions)
    trace_expr<E> trace() const
    { return trace_expr<E>(static_cast<E const&>(*this)); }

    /// Returns the adjugate of the expression (for matrix-valued expressions)
    adjugate_expr<E> adj() const
    { return adjugate_expr<E>(static_cast<E const&>(*this)); }

    /// Returns the Euclidean norm of the expression
    norm_expr<E> norm() const
    { return norm_expr<E>(static_cast<E const&>(*this)); }

    /// Returns the determinant of the expression
    det_expr<E> det() const
    { return det_expr<E>(static_cast<E const&>(*this)); }

    /// Returns the squared Euclidean norm of the expression
    sqNorm_expr<E> sqNorm() const
    { return sqNorm_expr<E>(static_cast<E const&>(*this)); }

    /// Returns the square root of the expression (component-wise)
    mult_expr<E,E,0> (sqr)() const { return (*this)*(*this); }

    symm_expr<E> symm() const
    { return symm_expr<E>(static_cast<E const&>(*this)); }

    symmetrize_expr<E> symmetrize() const
    { return symmetrize_expr<E>(static_cast<E const&>(*this)); }

    /// For matrix-valued expressions which are actually 1x1 matrix,
    /// returns a scalar valued expression
    value_expr<E> val() const
    { return value_expr<E>(static_cast<E const&>(*this)); }

    /// Returns a diagonal matrix expression of the vector expression
    asdiag_expr<E> asDiag() const
    { return asdiag_expr<E>(static_cast<E const&>(*this)); }

    col_expr<E> operator[](const index_t i) const
    { return col_expr<E>(static_cast<E const&>(*this),i); }

    /// Returns the row-size of the expression
    index_t rows() const
    { return static_cast<E const&>(*this).rows(); }

    /// Returns the column-size of the expression
    index_t cols() const
    { return static_cast<E const&>(*this).cols(); }

    index_t cardinality() const
    { return static_cast<E const&>(*this).cardinality_impl(); }

    static index_t cardinality_impl() { return 1; }
    //static index_t cardinality_impl() { return static_cast<E const&>(*this).rowVar().cardinality_impl(); }

    ///\brief Returns true iff the expression is scalar-valued.
    /// \note This is a runtime check, for compile-time check use E::ScalarValued
    bool isScalar() const { return rows()*cols()<=1; } //!rowSpan() && !colSpan()

    ///\brief Returns true iff the expression is vector-valued.
    static bool isVector() { return rowSpan() && (!colSpan()); }

    ///\brief Returns true iff the expression is matrix-valued.
    static bool isMatrix() { return rowSpan() && colSpan(); }

    static constexpr bool rowSpan() { return E::rowSpan(); }

    static bool colSpan() { return E::colSpan(); }

    ///\brief Sets the required evaluation flags
    void setFlag() const { static_cast<E const&>(*this).setFlag(); }

    ///\brief Parse the expression and discover the list of evaluation
    ///sources, also sets the required evaluation flags
    void parse(gsSortedVector<const gsFunctionSet<Scalar>*> & evList) const
    { static_cast<E const&>(*this).parse(evList); }

    /// Returns the space that is found on the left-most of the
    /// expression
    const gsFeSpace<Scalar> & rowVar() const
    {
        // assert ValueType!=0
        return static_cast<E const&>(*this).rowVar();
    }

    /// Returns the space that is found on the right-most of
    /// the expression
    const gsFeSpace<Scalar> & colVar() const
    {
        // assert ValueType==2
        return static_cast<E const&>(*this).colVar();
    }

    // Overload conversions, eg. converts _expr<mult_expr> to
    // mult_expr.
    operator E&()             { return static_cast<      E&>(*this); }
    operator E const&() const { return static_cast<const E&>(*this); }

    //E const & derived() const { return static_cast<const E&>(*this); }
};

/// Stream operator for expressions
template <typename E>
std::ostream &operator<<(std::ostream &os, const _expr<E> & b)
{b.print(os); return os; }

/*
   Null expression is a compatibility expression invalid at runtime
*/
template<class T>
class gsNullExpr : public _expr<gsNullExpr<T> >
{
public:

    operator const gsFeSpace<T> & () const
    {
        static gsFeSpace<T> vv;
        return vv;
    }

    typedef T Scalar;
    gsMatrix<T> eval(const index_t) const { GISMO_ERROR("gsNullExpr"); }
    inline index_t rows() const { GISMO_ERROR("gsNullExpr"); }
    inline index_t cols() const { GISMO_ERROR("gsNullExpr"); }
    inline void setFlag() const {/* gsInfo<<"gsNullExpr emtpy flag\n"; */ }
    void parse(gsSortedVector<const gsFunctionSet<T>*> &) const { }

    const gsFeSpace<T> & rowVar() const { GISMO_ERROR("gsNullExpr"); }
    const gsFeSpace<T> & colVar() const { GISMO_ERROR("gsNullExpr"); }
    static constexpr bool rowSpan() {return false; }
    static bool colSpan() {return false;}

    void print(std::ostream &os) const { os << "NullExpr"; }

    static const gsNullExpr & get()
    {
        static gsNullExpr o;
        return o;
    }
//private:
    gsNullExpr() {}
};


template<class E>
class symbol_expr : public _expr<E>
{
public:
    typedef typename expr_traits<E>::Scalar Scalar;

    friend class gismo::gsExprHelper<Scalar>;
protected:
    //const gsFuncData<Scalar>    * m_fd2; // more data when needed
    const gsFunctionSet<Scalar> * m_fs; ///< Evaluation source for this FE variable
    const gsFuncData<Scalar>    * m_fd; ///< Temporary variable storing flags and evaluation data
    index_t m_d;                   ///< Dimension of this (scalar or vector) variable
    const gsMapData<Scalar>     * m_md; ///< If set, the variable is composed with a geometry map
    // comp(u,G)

public:

    enum {Space = 4};// remove!

    /// Returns the function source
    const gsFunctionSet<Scalar> & source() const {return *m_fs;}

    /// Returns the function data
    const gsFuncData<Scalar> & data() const {return *m_fd;}

    /// Returns the mapping data (precondition: composed()==true)
    const gsMapData<Scalar> & mapData() const {return *m_md;}

    /// Returns true if the variable is a composition
    bool composed() const {return NULL!=m_md;}

    index_t cardinality_impl() const { return m_d * m_fd->actives.rows(); }

private:

    void setSource(const gsFunctionSet<Scalar> & fs) { m_fs = &fs;}
    void setData(const gsFuncData<Scalar> & val) { m_fd = &val;}
    void clear() { m_fs = NULL; }
    // gsFuncData<Scalar> & data() {return *m_fd;}
    // gsMapData<Scalar> & mapData() {return *m_md;}

protected:

    explicit symbol_expr(index_t _d) : m_fs(NULL), m_fd(NULL), m_d(_d), m_md(NULL) { }

    void registerData(const gsFunctionSet<Scalar> & fs, const gsFuncData<Scalar> & val, index_t d)
    {
        GISMO_ASSERT(NULL==m_fs, "gsFeVariable: already registered");
        m_fs = &fs ;
        m_fd = &val;
        m_d  = d;
        m_md = NULL;
    }

    void registerData(const gsFunctionSet<Scalar> & fs, const gsFuncData<Scalar> & val, index_t d,
                      const gsMapData<Scalar> & md)
    {
        registerData(fs,val,d);
        m_md  = &md;
    }

public:

    bool isValid() const { return NULL!=m_fd && NULL!=m_fs; }

    // component
    // expr comp(const index_t i) const { return comp_expr<Scalar>(*this,i); }
    // eval(k).col(i)


    // The evaluation return rows for (basis) functions and columns
    // for (coordinate) components
    MatExprType eval(const index_t k) const
    { return m_fd->values[0].col(k).blockDiag(m_d); } //!!
    //{ return m_fd->values[0].col(k); }

    const gsFeSpace<Scalar> & rowVar() const {return gsNullExpr<Scalar>::get();}
    const gsFeSpace<Scalar> & colVar() const {return gsNullExpr<Scalar>::get();}

    static constexpr bool colSpan() {return false;}

    index_t rows() const
    {
        GISMO_ASSERT(NULL!=m_fs, "FeVariable: Function member not registered");
        GISMO_ASSERT(NULL!=m_fd, "FeVariable: FuncData member not registered");
        return m_fs->targetDim();
        /*
        gsDebugVar(m_fd->flags & NEED_VALUE);
        gsDebugVar(m_fd->values[0].rows());
        gsDebugVar(m_fd->flags & NEED_ACTIVE);
        gsDebugVar(m_fd->actives.rows());
        gsDebugVar(m_fd->flags & NEED_DERIV);
        */

	/* HV: NOT NEDED SINCE CARDINALITY IMPLEMENTATION
        // note: precomputation is needed
        if (m_fd->flags & NEED_VALUE)
        {return m_d * m_fd->values[0].rows();}
        if (m_fd->flags & NEED_ACTIVE) // note: gsFunction coeff ??
        {return m_d * m_fd->actives.rows();}
        if (m_fd->flags & NEED_DERIV)
        {return m_d * m_fd->values[0].rows();}
        GISMO_ERROR("Cannot deduce row size.");
	*/
    }

    index_t cols() const { return m_d; }

    void setFlag() const
    {
        GISMO_ASSERT(NULL!=m_fd, "FeVariable: FuncData member not registered");
        m_fd->flags |= NEED_VALUE | NEED_ACTIVE;
        if (NULL!=m_md) m_md->flags |= NEED_VALUE;
    }

    void parse(gsSortedVector<const gsFunctionSet<Scalar>*> & evList) const
    {
        GISMO_ASSERT(NULL!=m_fd, "FeVariable: FuncData member not registered");
        evList.push_sorted_unique(m_fs);
        m_fd->flags |= NEED_VALUE;
        if (NULL!=m_md) m_md->flags |= NEED_VALUE;
    }

    void print(std::ostream &os) const { os << "u"; }

public:

    /// Returns the vector dimension of the FE variable
    index_t dim() const { return m_d;}

    /// Returns the vector dimension of the FE variable
    index_t targetDim() const { return m_d;}

    /// Returns the parameter domain dimension the FE variable
    index_t parDim() const
    {
        return m_fs->domainDim();
        //return m_fd->dim.first;
    }

    index_t cSize()  const { return m_fd->values[0].rows(); } // coordinate size
};

/*
    Column expression
*/
template<class E>
class col_expr : public _expr<col_expr<E> >
{
    typename E::Nested_t _c;
    const index_t _i;
public:
    typedef typename E::Scalar Scalar;
    typedef const col_expr<E> Nested_t;

    col_expr(const E & c, const index_t i) : _c(c), _i(i) { }

public:

    //ConstColXpr
    inline MatExprType eval(const index_t k) const { return _c.eval(k).col(_i); }

    index_t rows() const { return _c.rows(); }
    index_t cols() const { return 1; }
    void setFlag() const { _c.setFlag();}
    void parse(gsSortedVector<const gsFunctionSet<Scalar>*> & evList) const { _c.parse(evList); }
    static constexpr bool rowSpan() {return E::rowSpan();}
    static bool colSpan() {return false;}
    const gsFeSpace<Scalar> & rowVar() const { return _c.rowVar(); }
    const gsFeSpace<Scalar> & colVar() const { return _c.colVar(); }

    void print(std::ostream &os) const { os<<_c<<"["<<_i<<"]"; }
};

/*
    Expression for a constant value
 */
template<class T>
class _expr<T, true> : public _expr<_expr<T> >
{
    const T _c;
public:
    typedef T Scalar;
    typedef const _expr<T> Nested_t;

    _expr(const Scalar & c) : _c(c) { }

public:
    enum {ScalarValued = 1};
    enum {Space = 0};

    inline Scalar eval(const index_t ) const { return _c; }

    inline _expr val() const { return *this; }
    index_t rows() const { return 0; }
    index_t cols() const { return 0; }
    void setFlag() const { }
    void parse(gsSortedVector<const gsFunctionSet<Scalar>*> &) const { }
    static constexpr bool rowSpan() {return false;}
    static bool colSpan() {return false;}
    const gsFeSpace<T> & rowVar() const { return gsNullExpr<T>(); }
    const gsFeSpace<T> & colVar() const { return gsNullExpr<T>(); }

    void print(std::ostream &os) const { os<<_c; }
};

/*
   Geometry map expression
 */
template<class T>
class gsGeometryMap : public _expr<gsGeometryMap<T> >
{
    const gsFunctionSet<T> * m_fs; ///< Evaluation source for this geometry map
    const gsMapData<T> *  m_fd;    ///< Temporary variable storing flags and evaluation data
    //index_t d, n;

public:

    enum {Space = 3};

    /// Returns the function source
    const gsFunctionSet<T> & source() const {return *m_fs;}

    /// Returns the function data
    const gsMapData<T> & data() const  { return *m_fd; }

    index_t targetDim() const { return m_fs->targetDim();}
public:
    typedef T Scalar;

    friend class gismo::gsExprHelper<T>;

    void print(std::ostream &os) const { os << "G"; }

    MatExprType eval(const index_t k) const { return m_fd->values[0].col(k); }

    void setFlag() const
    {
        GISMO_ASSERT(NULL!=m_fd, "GeometryMap not registered");
        m_fd->flags |= NEED_VALUE;
    }

protected:

    gsGeometryMap() : m_fs(NULL), m_fd(NULL) { }

    /// Registers the source function and evaluation data
    void registerData(const gsFunctionSet<T> & fs, const gsMapData<T> & val)
    {
        m_fs = &fs;
        m_fd = &val;
    }

public:

    /// Returns true iff the source function has been set
    bool isValid() const { return NULL!=m_fs; }

    index_t rows() const { return m_fd->dim.second; }
    index_t cols() const { return 1; }

    static constexpr bool rowSpan() {return false;}
    static constexpr bool colSpan() {return false;}

    const gsFeSpace<T> & rowVar() const { return gsNullExpr<T>(); }
    const gsFeSpace<T> & colVar() const { return gsNullExpr<T>(); }

    void parse(gsSortedVector<const gsFunctionExpr<T>*> & evList) const
    {
        GISMO_ASSERT(NULL!=m_fd, "GeometryMap not registered");
        evList.push_unique(m_fs);
        m_fd->flags |= NEED_VALUE;
    }
};

// Traits for gsGeometryMap
template <typename T>  struct expr_traits<gsGeometryMap<T> >
{
    typedef T Scalar;
    typedef gsGeometryMap<T> const & Nested_t;
};

/*
   An element object collecting relevant expressions
*/
template<class T>
class gsFeElement
{
    friend class cdiam_expr<T>;

    const gsDomainIterator<T> * m_di; ///< Pointer to the domain iterator

    cdiam_expr<T> cd;
public:
    typedef T Scalar;

    gsFeElement() : m_di(NULL), cd(*this) { }

    void set(const gsDomainIterator<T> & di)
    { m_di = &di; }

    /// The diameter of the element
    const cdiam_expr<T> & diam() const
    {
        return cd;
        //return cdiam_expr<T>(*this);
        // return cdiam_expr<T>(m_di); // bug ..
    }

    void print(std::ostream &os) const { os << "e"; }
};

/**
   An expression of the element diameter
 */
template<class T>
class cdiam_expr : public _expr<cdiam_expr<T> >
{
    const gsFeElement<T> & _e; ///<Reference to the element
public:
    typedef T Scalar;

    enum {ScalarValued = 1};

    explicit cdiam_expr(const gsFeElement<T> & el) : _e(el) { }

    T eval(const index_t ) const { return _e.m_di->getCellSize(); }

    inline cdiam_expr<T> val() const { return *this; }
    inline index_t rows() const { return 0; }
    inline index_t cols() const { return 0; }
    inline void setFlag() const { }
    void parse(gsSortedVector<const gsFunctionSet<Scalar>*> & ) const { }

    const gsFeSpace<T> & rowVar() const { return gsNullExpr<T>(); }
    const gsFeSpace<T> & colVar() const { return gsNullExpr<T>(); }
    static constexpr bool rowSpan() {return false; }
    static bool colSpan() {return false;}

    void print(std::ostream &os) const
    { os << "diam(e)"; }
};

/*
template<class T>
class parNv_expr : public _expr<parNv_expr<T> >
{
    const gsFeElement<T> & _e;
public:
    typedef T Scalar;

    enum {ScalarValued = 1};

    explicit parNv_expr(const gsFeElement<T> & el) : _e(el) { }

    T eval(const index_t k) const { return _e.m_di->getCellSize(); }

    inline cdiam_expr<T> val() const { return *this; }
    inline index_t rows() const { return 0; }
    inline index_t cols() const { return 0; }
    inline void setFlag() const { }
    void parse(gsSortedVector<const gsFunctionSet<Scalar>*> &) const { }
    const gsFeVariable<T> & rowVar() const { gsNullExpr<T>(); }
    const gsFeVariable<T> & colVar() const { gsNullExpr<T>(); }
    static constexpr bool rowSpan() {return false; }
    static bool colSpan() {return false;}

    void print(std::ostream &os) const
    { os << "diam(e)"; }
};
*/

template <typename T>
struct expr_traits<gsFeVariable<T> >
{
    typedef T Scalar;
    typedef const gsFeVariable<T> & Nested_t;
};

/**
   Expression for finite element variables or PDE coefficient functionals

   This can be e.g. a diffusion coefficient, or a function that
   belongs to an isogeometric function space (derived class gsFeSpace)
*/
template<class T>
class gsFeVariable  : public symbol_expr< gsFeVariable<T> >
{
    friend class gismo::gsExprHelper<T>;
    typedef symbol_expr< gsFeVariable<T> > Base;
protected:
    explicit gsFeVariable(index_t _d = 1) : Base(_d) { }
public:
    static constexpr bool rowSpan() {return false; }
};

/**
   Expression for finite element variable in an isogeometric function
   space

   This corresponds to an FE variable that
   belongs to an isogeometric function space
*/
template<class T>
class gsFeSpace :public symbol_expr< gsFeSpace<T> >
//class gsFeSpace : public gsFeVariable<T>
{
    friend class gsNullExpr<T>;
    friend class gsFeSolution<T>;

protected:
    typedef symbol_expr< gsFeSpace<T> > Base;
    //typedef gsFeVariable<T> Base;

    index_t             m_id;

    // C^r coupling
    mutable index_t m_r; // iFace::handling

    typedef gsBoundaryConditions<T> bcList;
    typedef typename bcList::bcRefList bcRefList;
    mutable bcRefList m_bcs;
    mutable gsDofMapper m_mapper;
    gsMatrix<T> m_fixedDofs;

public:
    static constexpr bool rowSpan() {return true; }

public:

    typedef const gsFeSpace & Nested_t;

    enum {Space = 1};

    typedef T Scalar;

    const gsFeSpace<T> & rowVar() const {return *this;}

    gsDofMapper & mapper() {return m_mapper;}
    const gsDofMapper & mapper() const {return m_mapper;}

    inline const gsMatrix<T> & fixedPart() const {return m_fixedDofs;}
    gsMatrix<T> & fixedPart() {return m_fixedDofs;}

    const bcRefList & bc() const { return m_bcs; }
    void addBc(bcRefList bc) const { m_bcs = bc; }
    void clearBc() const { m_bcs.clear(); }
    size_t bcSize() const { return m_bcs.size(); }

    index_t   id() const {return m_id;}
    index_t & setId(const index_t _id) {return m_id = _id;}

    index_t   interfaceCont() const {return m_r;}
    index_t & setInterfaceCont(const index_t _r) const
    {
        GISMO_ASSERT(_r>-2 && _r<1, "Invalid or not implemented (r="<<_r<<").");
        return m_r = _r;
    }

    //void getFunction(const gsMatrix<T>& solVector, gsMultiPatch<T>& result);
    //gsAsFunction<T> asFunction (const gsMatrix<T>& solVector);

    void getCoeffs(const gsMatrix<T>& solVector, gsMatrix<T> & result,
                   const index_t p = 0) const
    {
        // GISMO_ASSERT(p<
        const index_t dim = this->dim();

        const gsMultiBasis<T> & mb = static_cast<const gsMultiBasis<T>&>(this->source());
        GISMO_ASSERT( dynamic_cast<const gsMultiBasis<T>*>(&this->source()), "error");

        // Reconstruct solution coefficients on patch p
        const index_t sz  = mb[p].size();
        result.resize(sz, dim); // (!)

        for (index_t c = 0; c!=dim; c++) // for all components
        {
<<<<<<< HEAD
            for (index_t i = 0; i < sz; ++i) // loop over all basis functions (even the eliminated ones)
=======
            const index_t ii = m_mapper.index(i, p);

            if ( m_mapper.is_free_index(ii) ) // DoF value is in the solVector
>>>>>>> b7f35075
            {
                const int ii = m_mapper.index(i, p, c);
                if ( m_mapper.is_free_index(ii) ) // DoF value is in the solVector
                        result(i,c) = solVector.at(ii );
                else // eliminated DoF: fill with Dirichlet data
                    result(i,c) =  m_fixedDofs.at( m_mapper.global_to_bindex(ii) ); // [HMV] is this correct?
            }
        }
    }

    // space restrictTo(boundaries);
    // space restrictTo(bcRefList domain);

    void reset()
    {
        m_mapper = gsDofMapper(); //reset ?

        if (const gsMultiBasis<T> * mb =
            dynamic_cast<const gsMultiBasis<T>*>(&this->source()) )
        {
            m_mapper = gsDofMapper(*mb, this->dim());
            //m_mapper.init(*mb); //bug
            if ( 0==this->interfaceCont() ) // Conforming boundaries ?
            {
                for ( gsBoxTopology::const_iiterator it = mb->topology().iBegin();
                      it != mb->topology().iEnd(); ++it )
                {
                    mb->matchInterface(*it, m_mapper);
                }
            }

            gsMatrix<index_t> bnd;
            for (typename bcRefList::const_iterator
                     it = this->bc().begin() ; it != this->bc().end(); ++it )
            {
                GISMO_ASSERT(static_cast<size_t>(it->get().ps.patch) < this->mapper().numPatches(),
                              "Problem: a boundary condition is set on a patch id which does not exist.");

                bnd = mb->basis(it->get().ps.patch).boundary( it->get().ps.side() );
                for (index_t c=0; c!= this->dim(); c++) // for all components
                    m_mapper.markBoundary(it->get().ps.patch, bnd, c);
            }
        }
        else if (const gsBasis<T> * b =
                 dynamic_cast<const gsBasis<T>*>(&this->source()) )
        {
            m_mapper = gsDofMapper(*b);
            gsMatrix<index_t> bnd;
            for (typename bcRefList::const_iterator
                     it = this->bc().begin() ; it != this->bc().end(); ++it )
            {
                GISMO_ASSERT( it->get().ps.patch == 0,
                              "Problem: a boundary condition is set on a patch id which does not exist.");

                bnd = b->boundary( it->get().ps.side() );
                m_mapper.markBoundary(0, bnd);
            }
        }
        else
        {
            GISMO_ASSERT( 0 == this->bc().size(), "Problem: BCs are ignored.");
            m_mapper.setIdentity(this->source().nPieces(), this->source().size());
        }

        m_mapper.finalize();
        //this->mapper().print();
    }

    void setup(const gsBoundaryConditions<T> & bc, const index_t dir_values, const index_t _icont = -1) const
    {
        this->setInterfaceCont(_icont);

        m_mapper = gsDofMapper(); //reset ?

        const gsMultiBasis<T> * smb = static_cast<const gsMultiBasis<T>*>(&this->source());

        if (const gsMultiBasis<T> * mb =
            dynamic_cast<const gsMultiBasis<T>*>(&this->source()) )
        {
            m_mapper = gsDofMapper(*mb, this->dim() );
            //m_mapper.init(*mb, this->dim()); //bug
            if ( 0==this->interfaceCont() ) // Conforming boundaries ?
            {
                for ( gsBoxTopology::const_iiterator it = mb->topology().iBegin();
                      it != mb->topology().iEnd(); ++it )
                {
                    mb->matchInterface(*it, m_mapper);
                }
            }

            // DIRICHLET
            gsMatrix<unsigned> bnd;
            for (typename bcList::const_iterator
                     it = bc.begin("Dirichlet") ; it != bc.end("Dirichlet"); ++it )
            {
                const index_t cc = it->unkComponent();
                //if (it->unknown() == -1 || it->unkown() == this->id())

                GISMO_ASSERT(static_cast<size_t>(it->ps.patch) < this->mapper().numPatches(),
                              "Problem: a boundary condition is set on a patch id which does not exist.");

                bnd = mb->basis(it->ps.patch).boundary( it->ps.side() );
                if (cc==-1)
                    for (index_t c=0; c!= this->dim(); c++) // for all components
                        m_mapper.markBoundary(it->ps.patch, bnd, c);
                else
                    m_mapper.markBoundary(it->ps.patch, bnd, cc);
            }
            // CLAMPED
            gsMatrix<unsigned> bnd1;
            for (typename bcList::const_iterator
                     it = bc.begin("Clamped") ; it != bc.end("Clamped"); ++it )
            {
                const index_t cc = it->unkComponent();
                //if (it->unknown() == -1 || it->unkown() == this->id())

                GISMO_ASSERT(static_cast<size_t>(it->ps.patch) < this->mapper().numPatches(),
                              "Problem: a boundary condition is set on a patch id which does not exist.");

                bnd  = mb->basis(it->ps.patch).boundaryOffset( it->ps.side(), 0);
                bnd1 = mb->basis(it->ps.patch).boundaryOffset( it->ps.side(), 1);
                // Cast to tensor b-spline basis
                if ( mb != NULL) // clamp adjacent dofs
                {
                    if ( ! it->ps.parameter() )
                        bnd.swap(bnd1);
                    if (cc==-1)
                        for (index_t c=0; c!= this->dim(); c++) // for all components
                            for ( index_t k=0; k<bnd.size(); ++k)
                                m_mapper.matchDof( it->ps.patch, (bnd)(k,0),
                                                   it->ps.patch, (bnd1)(k,0) , c);
                    else
                        for ( index_t k=0; k<bnd.size(); ++k)
                            m_mapper.matchDof( it->ps.patch, (bnd)(k,0),
                                           it->ps.patch, (bnd1)(k,0) , cc);
                }
                else
                    gsWarn<<"Unable to apply clamped condition.\n";
            }

            // COLLAPSED
            for (typename bcList::const_iterator
                     it = bc.begin("Collapsed") ; it != bc.end("Collapsed"); ++it )
            {
                const index_t cc = it->unkComponent();
                //if (it->unknown() == -1 || it->unkown() == this->id())

                GISMO_ASSERT(static_cast<size_t>(it->ps.patch) < this->mapper().numPatches(),
                              "Problem: a boundary condition is set on a patch id which does not exist.");

                bnd = mb->basis(it->ps.patch).boundary( it->ps.side() );

                // Cast to tensor b-spline basis
                if ( mb != NULL) // clamp adjacent dofs
                {
                    // match all DoFs to the first one of the side
                    if (cc==-1)
                        for (index_t c=0; c!= this->dim(); c++) // for all components
                            for ( index_t k=0; k<bnd.size()-1; ++k)
                                m_mapper.matchDof( it->ps.patch, (bnd)(0,0),
                                                   it->ps.patch, (bnd)(k+1,0) , c);
                    else
                        for ( index_t k=0; k<bnd.size()-1; ++k)
                                m_mapper.matchDof( it->ps.patch, (bnd)(0,0),
                                                   it->ps.patch, (bnd)(k+1,0) , cc);
                }
            }

            // corners
            for (typename gsBoundaryConditions<T>::const_citerator
                     it = bc.cornerBegin() ; it != bc.cornerEnd(); ++it )
            {
                //assumes (unk == -1 || it->unknown == unk)
                GISMO_ASSERT(it->patch < smb->nBases(),
                             "Problem: a corner boundary condition is set on a patch id which does not exist.");
                m_mapper.eliminateDof(smb->basis(it->patch).functionAtCorner(it->corner), it->patch);
            }

        }
        else if (const gsBasis<T> * b =
                 dynamic_cast<const gsBasis<T>*>(&this->source()) )
        {
            m_mapper = gsDofMapper(*b);
            gsMatrix<unsigned> bnd;
            for (typename bcList::const_iterator
                     it = bc.begin("Dirichlet") ; it != bc.end("Dirichlet"); ++it )
            {
                GISMO_ASSERT( it->ps.patch == 0,
                              "Problem: a boundary condition is set on a patch id which does not exist.");

                bnd = b->boundary( it->ps.side() );
                //const index_t cc = it->unkComponent();
                m_mapper.markBoundary(0, bnd, 0);
            }
// todo
            m_mapper = gsDofMapper(*b);
            for (typename bcList::const_iterator
                     it = bc.begin("Clamped") ; it != bc.end("Clamped"); ++it )
            {
                GISMO_ASSERT( it->ps.patch == 0,
                              "Problem: a boundary condition is set on a patch id which does not exist.");

                bnd = b->boundary( it->ps.side() );
                //const index_t cc = it->unkComponent();
                // m_mapper.markBoundary(0, bnd, 0);
            }
// todo
            m_mapper = gsDofMapper(*b);
            for (typename bcList::const_iterator
                     it = bc.begin("Collapsed") ; it != bc.end("Collapsed"); ++it )
            {
                GISMO_ASSERT( it->ps.patch == 0,
                              "Problem: a boundary condition is set on a patch id which does not exist.");

                bnd = b->boundary( it->ps.side() );
                //const index_t cc = it->unkComponent();
                // m_mapper.markBoundary(0, bnd, 0);
            }
        }
        else
        {
            GISMO_ASSERT( 0 == bc.size(), "Problem: BCs are ignored.");
            m_mapper.setIdentity(this->source().nPieces(), this->source().size());
        }

        m_mapper.finalize();

        gsDebug<<m_mapper<<"\n";

        // No more BCs
        //m_bcs = bc.get("Dirichlet");
        gsDirichletValues(bc, dir_values, *this);

        // corner values (overrides edge BCs)
        gsMatrix<T> & fixedDofs = const_cast<gsMatrix<T> &>(m_fixedDofs);
        for ( typename gsBoundaryConditions<T>::const_citerator
                  it = bc.cornerBegin(); it != bc.cornerEnd(); ++it )
        {
            const int i  = smb->basis(it->patch).functionAtCorner(it->corner);
            const int ii = m_mapper.bindex( i , it->patch );
            fixedDofs(ii,0) = it->value; //note: it does not support components (=0 for now)! Todo.
        }
    }

protected:
    friend class gismo::gsExprHelper<T>;
    explicit gsFeSpace(index_t _d = 1) : Base(_d), m_id(-1), m_r(-1)
    { }
};


/*
   Expression representing a function given by a vector of
   coefficients in a gsFeSpace.

   Typically it used for accessing the solution of a boundary-value
   problem.
*/
template<class T>
class gsFeSolution :public _expr<gsFeSolution<T> >
{
protected:
    const gsFeSpace<T> & _u;

    gsMatrix<T> * _Sv; ///< Pointer to a coefficient vector
public:
    typedef T Scalar;

    explicit gsFeSolution(const gsFeSpace<T> & u)
    : //Base(u.dim())
      //Base(u)
      _u(u), _Sv(NULL)
    { }

    gsFeSolution(const gsFeSpace<T> & u, gsMatrix<T> & Sv) : _u(u), _Sv(&Sv)
    { }

    mutable gsMatrix<T> res;
    const gsMatrix<T> & eval(index_t k) const
    {
        GISMO_ASSERT(1==_u.data().actives.cols(), "Single actives expected");

        res.setZero(_u.dim(), 1);
        const gsDofMapper & map = _u.mapper();

        for (index_t c = 0; c!=_u.dim(); c++) // for all components
        {
            for (index_t i = 0; i!=_u.data().actives.size(); ++i)
            {
                const index_t ii = map.index(_u.data().actives.at(i), _u.data().patchId, c);
                if ( map.is_free_index(ii) ) // DoF value is in the solVector
                {
                    // gsDebugVar(_Sv->at(ii));
                    // gsDebugVar(_u.data().values[0](i,k));
                    res.at(c) += _Sv->at(ii) * _u.data().values[0](i,k);
                }
                else
                    res.noalias() += _u.data().values[0](i,k) *
                        _u.fixedPart().row( map.global_to_bindex(ii) ).transpose();//head(_u.dim());
            }
        }
        return res;
    }

    static constexpr bool rowSpan() {return false; }
    static bool colSpan() {return false;}

    index_t rows() const {return _u.dim(); }
    static index_t cols() {return 1; }

    void setFlag() const
    { _u.data().flags |= NEED_VALUE | NEED_ACTIVE; }

    void parse(gsSortedVector<const gsFunctionSet<Scalar>*> & evList) const
    {
        //GISMO_ASSERT(NULL!=m_fd, "FeVariable: FuncData member not registered");
        evList.push_sorted_unique(&_u.source());
        _u.data().flags |= NEED_VALUE | NEED_ACTIVE;
    }

    void print(std::ostream &os) const { os << "s"; }

public:
    index_t dim() const { return _u.m_d;}

    index_t parDim() const
    {
        return _u.m_fs->domainDim();
        //return _u.m_fd->dim.first;
    }

    gsDofMapper & mapper() {return _u.m_mapper;}
    const gsDofMapper & mapper() const {return _u.m_mapper;}

    inline const gsMatrix<T> & fixedPart() const {return _u.m_fixedDofs;}
    gsMatrix<T> & fixedPart() {return _u.m_fixedDofs;}

    gsFuncData<T> & data() {return *_u.m_fd;}
    const gsFuncData<T> & data() const {return *_u.m_fd;}

    void setSolutionVector(gsMatrix<T>& solVector)
    { _Sv = & solVector; }

    const gsMatrix<T> & coefs() const { return *_Sv; }

    //gsMatrix<T> & coefs() { return *_Sv; } // wd4702 ?

    /// Extract the coefficients of piece piece \a p
    void extract(gsMatrix<T> & result, const index_t p = 0) const
    {
        // GISMO_ASSERT(NULL!=_Sv, "Solution vector not set, call setSolutionVector"); // wd4702 ?
        _u.getCoeffs(*_Sv, result, p);
    }

    /// Extracts ALL the coefficients in a solution vector; including coupled and boundary DoFs
    void extractFull(gsMatrix<T> & result) const
    {
        index_t offset, ii, bi;
        result.resize(_u.mapper().mapSize(),1);
        for (index_t c=0; c!=_u.m_d; c++)
            for (size_t j=0; j!=_u.mapper().numPatches(); j++)
                for (size_t i=0; i!=_u.mapper().patchSize(j); i++) // loop over all DoFs (free and eliminated)
                {
                    offset = _u.mapper().offset(j);

                    ii = _u.mapper().index(i,j,c); // global index
                    if (_u.mapper().is_boundary(i,j))
                    {
                        bi = _u.mapper().bindex(i,j,c); // boundary index
                        result(i+offset,0) = _u.fixedPart().at(bi);
                    }
                    else
                        result(i+offset,0) = _Sv->at(ii);
                }
    }

    /// Extract this variable as a multipatch object
    void extract(gsMultiPatch<T> & result) const
    {
        result.clear();

        if( const gsMultiBasis<T>* basis = dynamic_cast<const gsMultiBasis<T>* >(&_u.source()) )
            for (size_t i = 0; i != basis->nBases(); ++i)
            {
                memory::unique_ptr<gsGeometry<T> > p(this->extractPiece(i));
                result.addPatch(*p);
            }
    }

    /// Extract the piece \a p as a gsGeometry pointer
    memory::unique_ptr<gsGeometry<T> > extractPiece(const index_t p) const
    {
        if ( const gsBasis<T> * b = dynamic_cast<const gsBasis<T>*>(&_u.source().piece(p)) )
        {
            gsMatrix<T> cf;
            extract(cf, p);
            return b->makeGeometry(give(cf));
        }
        GISMO_ERROR("gsFeSolution: Extraction error");
    }

    // insert g-coefficients to the solution vector
    void insert(const gsGeometry<T> & g, const index_t p = 0) const
    {
        const index_t dim = _u.dim();
        const gsMatrix<T> & cf = g.coefs();
        gsMatrix<T> & sol = *_Sv;
        //gsMatrix<T> & fixedPart = _u.fixedPart();
        const gsDofMapper & mapper = _u.mapper();
        for (index_t c = 0; c!=_u.dim(); c++) // for all components
        {
            for (index_t i = 0; i != cf.rows(); ++i)
            {
                const index_t ii = mapper.index(i, p, c);
                if ( mapper.is_free_index(ii) ) // DoF value is in the solVector
                    sol.at(ii) = cf(i, c);
                /*
                  else
                  {
                  fixedPart.row(m_mapper.global_to_bindex(ii)) = cf.row(i);
                  }
                */
            }
        }
    }
};

/*
   Expression for the gradient of a gsFeSolution
 */
template<class T>
class solGrad_expr :public _expr<solGrad_expr<T> >
{
protected:
    const gsFeSolution<T> & _u;

public:
    typedef T Scalar;

    explicit solGrad_expr(const gsFeSolution<T> & u) : _u(u) { }

    mutable gsMatrix<T> res;
    const gsMatrix<T> & eval(index_t k) const
    {
        GISMO_ASSERT(1==_u.data().actives.cols(), "Single actives expected");

        res.setZero(_u.dim(), _u.parDim());
        const gsDofMapper & map = _u.mapper();
        for (index_t c = 0; c!= _u.dim(); c++)
        {
            for (index_t i = 0; i!=_u.data().actives.size(); ++i)
            {
                const index_t ii = map.index(_u.data().actives.at(i), _u.data().patchId,c);
                if ( map.is_free_index(ii) ) // DoF value is in the solVector
                {
                        res.row(c) += _u.coefs().at(ii) *
                            _u.data().values[1]
                            //.block(i*_u.parDim(),k,_u.parDim(),1).transpose();
                            .col(k).segment(i*_u.parDim(), _u.parDim()).transpose();
                }
                else
                {
                    res.noalias() +=
                        _u.fixedPart().row( map.global_to_bindex(ii) ).asDiagonal() *
                        _u.data().values[1].col(k).segment(i*_u.parDim(), _u.parDim())
                        .transpose().replicate(_u.dim(),1);
                }
            }
        }
        return res;
    }

    static constexpr bool rowSpan() {return false;}
    static bool colSpan() {return false;}

    index_t rows() const {return _u.dim();}

    index_t cols() const {return _u.parDim(); }

    void setFlag() const
    {
        _u.data().flags |= NEED_GRAD|NEED_ACTIVE;
    }

    void parse(gsSortedVector<const gsFunctionSet<Scalar>*> & evList) const
    {
        //GISMO_ASSERT(NULL!=m_fd, "FeVariable: FuncData member not registered");
        evList.push_sorted_unique(&_u.source());
        _u.data().flags |= NEED_GRAD|NEED_ACTIVE;
    }

    void print(std::ostream &os) const { os << "grad(s)"; }
};

//template<class T>
//class gsFeMutVariable  : public _expr<gsFeMutVariable<T> >
// member gsFuncData

/*
   Expression for the transpose of an expression
 */
template<class E>
//class tr_expr<E,false>  : public _expr<tr_expr<E,false> >
class tr_expr : public _expr<tr_expr<E> >
{
    typename E::Nested_t _u;

public:

    typedef typename E::Scalar Scalar;

    tr_expr(_expr<E> const& u)
    : _u(u) { }

public:
    enum {ColBlocks = E::ColBlocks};
    enum {Space = (E::Space==0?0:(E::Space==1?2:1))};

    mutable gsMatrix<Scalar> res;

    //MatExprType eval(const index_t k) const
    const gsMatrix<Scalar> & eval(const index_t k) const
    {
        //return _u.eval(k).transpose();
        // /*
        if (E::ColBlocks)
        {
            res = _u.eval(k).blockTranspose( _u.cardinality() ); return res;
            //return _u.eval(k).blockTranspose(_u.cols()/_u.rows());
        }
        else
        {
            res = _u.eval(k).transpose(); return res;
            //return _u.eval(k).blockTranspose(1); // buggy ?
        }
        //*/
    }

    index_t rows() const
    {
        // if (ColBlocks) // note: sq. blocks assumed
        //     return _u.rows();
        // else
            return _u.cols();
    }

    index_t cols() const
    {
        // if (ColBlocks) // note: sq. blocks assumed
        //     return _u.cols();
        // else
            return _u.rows();
    }
    void setFlag() const { _u.setFlag(); }

    void parse(gsSortedVector<const gsFunctionSet<Scalar>*> & evList) const
    { _u.parse(evList); }

    const gsFeSpace<Scalar> & rowVar() const { return _u.colVar(); }
    const gsFeSpace<Scalar> & colVar() const { return _u.rowVar(); }

    index_t cardinality_impl() const { return _u.cardinality_impl(); }

    static constexpr bool rowSpan() {return E::colSpan();}
    static bool colSpan() {return E::rowSpan();}

    void print(std::ostream &os) const { os<<"("; _u.print(os); os <<")'"; }
private:
/*
    template<class U> EIGEN_STRONG_INLINE MatExprType
    eval_impl(const U k, typename util::enable_if<1==ColBlocks,U>::type* = nullptr)
    { return _u.eval(k).blockTranspose(_u.cols()/_u.rows()); }

    template<class U> EIGEN_STRONG_INLINE MatExprType
    eval_impl(const U k, typename util::enable_if<0==ColBlocks,U>::type* = nullptr)
    { return _u.eval(k).transpose(); }
*/
};


/*
   Expression for an evaluation of the (sub-)expression in temporary memory
*/
template<class E>
class temp_expr : public _expr<temp_expr<E> >
{
    typename E::Nested_t _u;
    typedef typename E::Scalar Scalar;
    mutable gsMatrix<Scalar> tmp;

public:
    temp_expr(_expr<E> const& u)
    : _u(u) { }

public:
    enum {ColBlocks = E::ColBlocks};

    // template<bool S  = ColBlocks>
    // typename util::enable_if<S,MatExprType>::type
    const gsMatrix<Scalar> & eval(const index_t k) const
    {
        //GISMO_ERROR("NO!");
        //If not printing then it inlines, otheriwise NOT
        //gsInfo<<"* * * * * * * * * * * * * * * * Making tmp\n";
        tmp = _u.eval(k);
        return tmp;
    }

    index_t rows() const
    {
        return _u.rows();
    }
    index_t cols() const
    {
        return _u.cols();
    }

    void setFlag() const { _u.setFlag(); }

    void parse(gsSortedVector<const gsFunctionSet<Scalar>*> & evList) const
    { _u.parse(evList); }

    const gsFeSpace<Scalar> & rowVar() const { return _u.rowVar(); }
    const gsFeSpace<Scalar> & colVar() const { return _u.colVar(); }

    static constexpr bool rowSpan() {return E::rowSpan();}
    static bool colSpan() {return E::colSpan();}

    void print(std::ostream &os) const { _u.print(os); }
};

/*
   Expression for the trace of a (matrix) expression
 */
template<class E>
class trace_expr  : public _expr<trace_expr<E> >
{
public:
    typedef typename E::Scalar Scalar;
    enum {ScalarValued = 0};
    enum {Space = E::Space};
private:
    typename E::Nested_t _u;
    mutable gsMatrix<Scalar> res;

public:
    trace_expr(_expr<E> const& u) : _u(u)
    {
        // gcc 4.8.4: invalid read due to _u.rows() using gsFuncData
        //GISMO_ASSERT(0== _u.cols()%_u.rows(), "Expecting square-block expression, got " << _u.rows() <<" x "<< _u.cols() );
    }

    // choose if ColBlocks
    const gsMatrix<Scalar> & eval(const index_t k) const
    {
        // Assume mat ??
        MatExprType tmp = _u.eval(k);
        const index_t cb = _u.rows();
        const index_t r  = _u.cols() / cb;
        res.resize(r, 1);
        for (index_t i = 0; i!=r; ++i){
            res(i,0) = tmp.middleCols(i*cb,cb).trace();
        }
        return res;
    }

    // choose if !ColBlocks
    //todo: Scalar eval(const index_t k) const

    index_t rows() const { return _u.cols() / _u.rows(); }
    index_t cols() const { return 1; }
    void setFlag() const { _u.setFlag(); }

    void parse(gsSortedVector<const gsFunctionSet<Scalar>*> & evList) const
    { _u.parse(evList); }

    const gsFeSpace<Scalar> & rowVar() const { return _u.rowVar(); }
    const gsFeSpace<Scalar> & colVar() const { return _u.colVar(); }

    static constexpr bool rowSpan() {return E::rowSpan();}
    static bool colSpan() {return E::colSpan();}

    void print(std::ostream &os) const { os << "trace("; _u.print(os); os<<")"; }
};

/*
   Expression for the adjugate of a (matrix) expression
 */
template<class E>
class adjugate_expr  : public _expr<adjugate_expr<E> >
{
public:
    typedef typename E::Scalar Scalar;
    enum {ScalarValued = 0, ColBlocks = E::ColBlocks};
    enum {Space = E::Space};
private:
    typename E::Nested_t _u;
    mutable gsMatrix<Scalar> res;

public:
    adjugate_expr(_expr<E> const& u) : _u(u)
    {
        // gcc 4.8.4: invalid read due to _u.rows() using gsFuncData
        //GISMO_ASSERT(0== _u.cols()%_u.rows(), "Expecting square-block expression, got " << _u.rows() <<" x "<< _u.cols() );
    }

    // choose if ColBlocks
    const gsMatrix<Scalar> & eval(const index_t k) const
    {
        // Assume mat ??
        MatExprType tmp = _u.eval(k);
        const index_t cb = _u.rows();
        const index_t r  = _u.cols() / cb;
        res.resize(_u.rows(),_u.cols());
        for (index_t i = 0; i!=r; ++i){
            res.middleCols(i*cb,cb) = tmp.middleCols(i*cb,cb).adjugate();
        }
        return res;
    }

    // choose if !ColBlocks
    //todo: Scalar eval(const index_t k) const

    index_t rows() const { return _u.rows(); }
    index_t cols() const { return _u.cols(); }
    void setFlag() const { _u.setFlag(); }

    void parse(gsSortedVector<const gsFunctionSet<Scalar>*> & evList) const
    { _u.parse(evList); }

    const gsFeSpace<Scalar> & rowVar() const { return _u.rowVar(); }
    const gsFeSpace<Scalar> & colVar() const { return _u.colVar(); }

    static constexpr bool rowSpan() {return E::rowSpan();}
    static bool colSpan() {return E::colSpan();}

    void print(std::ostream &os) const { os << "adj("; _u.print(os); os<<")"; }
};

template<class E>
class reshape_expr  : public _expr<reshape_expr<E> >
{
public:
    typedef typename E::Scalar Scalar;
    enum {ScalarValued = 0};
private:
    typename E::Nested_t _u;
    index_t _n, _m;
    mutable gsMatrix<Scalar> tmp;

public:

    //the reshaping is done column-wise
    reshape_expr(_expr<E> const& u, index_t n, index_t m) : _u(u), _n(n), _m(m)
    {
        //GISMO_ASSERT( _u.rows()*_u.cols() == _n*_m, "Wrong dimension"); //
    }

    const gsAsConstMatrix<Scalar> eval(const index_t k) const
    {
        // Note: this assertion would fail in the constructore!
        GISMO_ASSERT( _u.rows()*_u.cols() == _n*_m, "Wrong dimension "
         << _u.rows() << " x "<<_u.cols() << "!=" << _n << " * "<< _m );
        tmp = _u.eval(k);
        return gsAsConstMatrix<Scalar>(tmp.data(),_n,_m);
    }

    index_t rows() const { return _n; }
    index_t cols() const { return _m; }
    void setFlag() const { _u.setFlag(); }

    void parse(gsSortedVector<const gsFunctionSet<Scalar>*> & evList) const
    { _u.parse(evList); }

    const gsFeSpace<Scalar> & rowVar() const { return _u.rowVar(); }
    const gsFeSpace<Scalar> & colVar() const { return _u.colVar(); }

    static constexpr bool rowSpan() {return E::rowSpan();}
    static bool colSpan() {return E::colSpan();}

    void print(std::ostream &os) const { os << "reshape("; _u.print(os); os<<","<<_n<<","<<_m<<")"; }
};

/// Reshape an expression
template <typename E> EIGEN_STRONG_INLINE
reshape_expr<E> const reshape(E const & u, index_t n, index_t m)
{ return reshape_expr<E>(u, n, m); }

template<class E>
class replicate_expr  : public _expr<replicate_expr<E> >
{
public:
    typedef typename E::Scalar Scalar;
    enum {ScalarValued = 0};
private:
    typename E::Nested_t _u;
    index_t _n, _m;
    mutable gsMatrix<Scalar> tmp;

public:

    //the replicate is done nxm times
    replicate_expr(_expr<E> const& u, index_t n, index_t m) : _u(u), _n(n), _m(m)
    {
    }

    MatExprType eval(const index_t k) const
    {
        tmp = _u.eval(k);
        return tmp.replicate(_n,_m);
    }

    index_t rows() const { return _n*_u.rows(); }
    index_t cols() const { return _m*_u.cols(); }
    void setFlag() const { _u.setFlag(); }

    void parse(gsSortedVector<const gsFunctionSet<Scalar>*> & evList) const
    { _u.parse(evList); }

    const gsFeSpace<Scalar> & rowVar() const { return _u.rowVar(); }
    const gsFeSpace<Scalar> & colVar() const { return _u.colVar(); }
    index_t cardinality_impl() const { return _u.cardinality_impl(); }

    static constexpr bool rowSpan() {return E::rowSpan();}
    static bool colSpan() {return E::colSpan();}

    void print(std::ostream &os) const { os << "replicate("; _u.print(os); os<<","<<_n<<","<<_m<<")"; }
};

/// Replicate an expression
template <typename E> EIGEN_STRONG_INLINE
replicate_expr<E> const replicate(E const & u, index_t n, index_t m = 1)
{ return replicate_expr<E>(u, n, m); }

/**
  Transforms a matrix expression into a vector expression by computing the vector
  [ a b c+d]^T
  for each matrix block
  [ a d ]
  [ c b ]
*/
template<class E>
class flat_expr  : public _expr<flat_expr<E> >
{
public:
    typedef typename E::Scalar Scalar;
    enum {ScalarValued = 0, Space = E::Space};
private:
    typename E::Nested_t _u;
    mutable gsMatrix<Scalar> tmp;

public:

    flat_expr(_expr<E> const& u) : _u(u)
    {
        //GISMO_ASSERT( _u.rows()*_u.cols() == _n*_m, "Wrong dimension"); //
    }

    const gsMatrix<Scalar> & eval(const index_t k) const
    {
        //_u.print(gsInfo); gsInfo<<std::endl;
        //GISMO_ASSERT( _u.rows()==2 , "Wrong dimension, got " << _u.rows() << ", " << _u.cols());

        tmp = _u.eval(k);
        const index_t numActives = _u.cardinality();

        for (index_t i = 0; i<numActives; ++i)
        {
            tmp(0,2*i+1) += tmp(1,2*i);
            // GISMO_ASSERT(tmp(0,2*i+1)==tmp(1,2*i),"ALERT!, tmp(0,2*i+1) = "<<tmp(0,2*i+1)<<", tmp(1,2*i) = "<<tmp(1,2*i));
            std::swap(tmp(1,2*i), tmp(1,2*i+1));
        }

        tmp.resize(4,numActives);
        tmp.conservativeResize(3,numActives);

        //tmp.resize(numActives,4);
        //tmp.conservativeResize(numActives,3);


        // gsDebugVar(rowSpan());
        // gsDebugVar(colSpan());
        if ( rowSpan() )
            tmp.transposeInPlace();
        else if (!colSpan()) // if not colSpan and not rowSpan
            tmp.transposeInPlace();

        return tmp;
    }

    index_t rows() const { return 1; }
    index_t cols() const { return 3; }
    void setFlag() const { _u.setFlag(); }

    void parse(gsSortedVector<const gsFunctionSet<Scalar>*> & evList) const
    { _u.parse(evList); }

    const gsFeSpace<Scalar> & rowVar() const { return _u.rowVar(); }
    const gsFeSpace<Scalar> & colVar() const { return _u.colVar(); }
    index_t cardinality_impl() const { return _u.cardinality_impl(); }

    static constexpr bool rowSpan() {return E::rowSpan();}
    static bool colSpan() {return E::colSpan();}

    void print(std::ostream &os) const { os << "flat("; _u.print(os); os<<")"; }
};

/// Make a matrix 2x2 expression "flat"
template <typename E> EIGEN_STRONG_INLINE
flat_expr<E> const flat(E const & u)
{ return flat_expr<E>(u); }

/*
   Expression for the diagonal(s) of a (matrix) expression

template<class E>
class diag_expr  : public _expr<diag_expr<E> >
{
public:
    typedef typename E::Scalar Scalar;
    enum {ScalarValued = 0};
private:
    typename E::Nested_t _u;
    mutable gsMatrix<Scalar> res;

public:
    diag_expr(_expr<E> const& u) : _u(u)
    { GISMO_ASSERT(0== _u.cols()%_u.rows(), "Expecting square-block expression, got "
                   << _u.rows() <<" x "<< _u.cols() ); }

    // choose if ColBlocks
    const gsMatrix<Scalar> & eval(const index_t k) const
    {
        // Assume mat ??
        MatExprType tmp = _u.eval(k);
        const index_t cb = _u.rows();
        const index_t r  = _u.cols() / cb;
        res.resize(r, cb);
        for (index_t i = 0; i!=r; ++i)
            res.row(i) = tmp.middleCols(i*cb,cb).diagonal();
        return res;
    }

    // choose if !ColBlocks
    //todo: Scalar eval(const index_t k) const

    index_t rows() const { return _u.cols() / _u.rows(); }
    index_t cols() const { return 1; }
    void setFlag() const { _u.setFlag(); }

    void parse(gsSortedVector<const gsFunctionSet<Scalar>*> & evList) const
    { _u.parse(evList); }

    const gsFeSpace<Scalar> & rowVar() const { return _u.rowVar(); }
    const gsFeSpace<Scalar> & colVar() const { return _u.colVar(); }

    static constexpr bool rowSpan() {return _u.rowSpan();}
    static bool colSpan() {return _u.colSpan();}

    void print(std::ostream &os) const { os << "trace("; _u.print(os); os<<")"; }
};
 */

#define GISMO_EXPR_VECTOR_EXPRESSION(name, mname, isSv)                 \
template<class E> class name##_##expr  : public _expr<name##_##expr<E> > { \
    typename E::Nested_t _u;                                            \
public:                                                                 \
    typedef typename E::Scalar Scalar;                                  \
    enum {ScalarValued = isSv};                                         \
    name##_##expr(_expr<E> const& u) : _u(u) { }                        \
    AutoReturn_t eval(const index_t k) const { return _u.eval(k).mname();} \
    index_t rows() const { return isSv ? 0 : _u.rows(); }               \
    index_t cols() const { return isSv ? 0 : _u.cols(); }               \
    void setFlag() const { _u.setFlag(); }                              \
    void parse(gsSortedVector<const gsFunctionSet<Scalar>*> & evList) const { _u.parse(evList); } \
    const gsFeSpace<Scalar> & rowVar() const {return gsNullExpr<Scalar>::get();} \
    const gsFeSpace<Scalar> & colVar() const {return gsNullExpr<Scalar>::get();} \
    void print(std::ostream &os) const                                  \
    { os << #name <<"("; _u.print(os); os <<")"; }                      \
    static constexpr bool rowSpan() {return E::rowSpan();}                         \
    static bool colSpan() {return E::colSpan();} };
    // const gsFeSpace<Scalar> & rowVar() const { return _u.rowVar(); }
    // const gsFeSpace<Scalar> & colVar() const { return _u.colVar(); }

/// Eucledian Norm
GISMO_EXPR_VECTOR_EXPRESSION(norm,norm,1);
/// Squared Eucledian Norm
GISMO_EXPR_VECTOR_EXPRESSION(sqNorm,squaredNorm,1);
/// Normalization of a vector to unit measure
GISMO_EXPR_VECTOR_EXPRESSION(normalized,normalized,0); // (!) mem.
/// Inverse of a matrix expression
GISMO_EXPR_VECTOR_EXPRESSION(inv,inverse,0);
// GISMO_EXPR_VECTOR_EXPRESSION(cwSqr,array().square,0)
// GISMO_EXPR_VECTOR_EXPRESSION(sum,array().sum,1)
// GISMO_EXPR_VECTOR_EXPRESSION(sqrt,array().sqrt,0)
// GISMO_EXPR_VECTOR_EXPRESSION(abs,array().abs,0)

//Determinant
GISMO_EXPR_VECTOR_EXPRESSION(det,determinant,1);


//GISMO_EXPR_VECTOR_EXPRESSION(replicate,replicate,0);

#undef GISMO_EXPR_VECTOR_EXPRESSION

/**
   Expression for turning a vector into a diagonal matrix
 */
template<class E>
class asdiag_expr : public _expr<asdiag_expr<E> >
{
public:
    typedef typename E::Scalar Scalar;
private:
    typename E::Nested_t _u;
    mutable gsMatrix<Scalar> res;

public:
    asdiag_expr(_expr<E> const& u) : _u(u) { }

public:

    MatExprType eval(const index_t k) const
    {
        MatExprType m = _u.eval(k);
        const index_t r = m.rows();
        const index_t c = m.cols();
        res.resize(r,r*c);
        for (index_t i = 0; i!=c; ++i)
            res.middleCols(i*r,r) = m.col(i).asDiagonal();
        return res;
    }

    const gsFeSpace<Scalar> & rowVar() const { return _u.rowVar(); }
    const gsFeSpace<Scalar> & colVar() const { return _u.colVar(); }

    static constexpr bool rowSpan() {return E::rowSpan();}
    static bool colSpan() {return E::colSpan();}

    index_t rows() const { return _u.rows(); }
    index_t cols() const { return _u.rows() * _u.cols(); }
    void setFlag() const { _u.setFlag(); }
    void parse(gsSortedVector<const gsFunctionSet<Scalar>*> & evList) const
    { _u.parse(evList); }

    void print(std::ostream &os) const { os << "diag("; _u.print(os); os <<")";}
};

/**
   Expression for the identity matrix
 */
class idMat_expr : public _expr<idMat_expr >
{
public:
    typedef real_t Scalar;
private:
    index_t _dim;

public:
    idMat_expr(const index_t dim) : _dim(dim) { }

public:

    gsMatrix<Scalar>::IdentityReturnType eval(const index_t) const
    {
        return gsMatrix<Scalar>::Identity(_dim,_dim);
    }

    index_t rows() const { return _dim; }
    index_t cols() const { return  _dim; }
    void setFlag() const { }
    void parse(gsSortedVector<const gsFunctionSet<Scalar>*> & ) const {  }

    static constexpr bool rowSpan() {return false;}
    static bool colSpan() {return false;}

    const gsFeSpace<Scalar> & rowVar() const {return gsNullExpr<Scalar>::get();}
    const gsFeSpace<Scalar> & colVar() const {return gsNullExpr<Scalar>::get();}

    void print(std::ostream &os) const { os << "id("<<_dim <<")";}
};

/**
   Expression for the sign of another expression
 */
template<class E>
class sign_expr : public _expr<sign_expr<E> >
{
    typename E::Nested_t _u;
public:
    typedef typename E::Scalar Scalar;
    enum {ScalarValued = 1 };
    enum {Space = E::Space};

    sign_expr(_expr<E> const& u) : _u(u) { }

    Scalar eval(const index_t k) const
    {
        const Scalar v = _u.val().eval(k);
        return ( v>0 ? 1 : ( v<0 ? -1 : 0 ) );
    }

    static index_t rows() { return 0; }
    static index_t cols() { return 0; }

    void setFlag() const { _u.setFlag(); }

    void parse(gsSortedVector<const gsFunctionSet<Scalar>*> & ) const {  }

    static bool isScalar() { return true; }

    static constexpr bool rowSpan() {return false;}
    static bool colSpan() {return false;}

    const gsFeSpace<Scalar> & rowVar() const {return gsNullExpr<Scalar>::get();}
    const gsFeSpace<Scalar> & colVar() const {return gsNullExpr<Scalar>::get();}

    void print(std::ostream &os) const { os<<"sgn("; _u.print(os); os <<")"; }
};


template<class E>
class pow_expr : public _expr<pow_expr<E> >
{
    typename E::Nested_t _u;

public:
    typedef typename E::Scalar Scalar;
    enum {ScalarValued = 1 };
    enum {Space = E::Space};

    Scalar _q;// power

    pow_expr(_expr<E> const& u, Scalar q) : _u(u), _q(q) { }

    Scalar eval(const index_t k) const
    {
        const Scalar v = _u.val().eval(k);
        return math::pow(v,_q);
    }

    static index_t rows() { return 0; }
    static index_t cols() { return 0; }

    void setFlag() const { _u.setFlag(); }

    void parse(gsSortedVector<const gsFunctionSet<Scalar>*> & ) const {  }

    static bool isScalar() { return true; }

    static constexpr bool rowSpan() {return false;}
    static bool colSpan() {return false;}

    const gsFeSpace<Scalar> & rowVar() const {return gsNullExpr<Scalar>::get();}
    const gsFeSpace<Scalar> & colVar() const {return gsNullExpr<Scalar>::get();}

    void print(std::ostream &os) const { os<<"pow("; _u.print(os); os <<")"; }
};

// Call as pow(a,b)
template<class E>
pow_expr<E> pow(_expr<E> const& u, real_t q) { return pow_expr<E>(u,q); }


/**
computes outer products of a matrix by a space of dimension > 1
[Jg Jg Jg] * Jb ..
(d x d^2)  * (d^2 x N*d)  --> (d x N*d)
*/
template <typename E1, typename E2>
class matrix_by_space_expr  : public _expr<matrix_by_space_expr<E1,E2> >
{
public:
    typedef typename E1::Scalar Scalar;
    enum {ScalarValued = 0, ColBlocks = 1};
    enum {Space = E2::Space};
private:
    typename E1::Nested_t _u;
    typename E2::Nested_t _v;
    mutable gsMatrix<Scalar> res;

public:
    matrix_by_space_expr(E1 const& u, E2 const& v) : _u(u), _v(v) { }


    // choose if ColBlocks
    const gsMatrix<Scalar> & eval(const index_t k) const
    {
        const index_t r   = _u.rows();
        const index_t N  = _v.cols() / (r*r);

        const MatExprType uEv        = _u.eval(k);
        const MatExprType vEv  = _v.eval(k);

        res.resize(r, N*r*r);
        // gsDebugVar(res.cols());
        for (index_t s = 0; s!=r; ++s)
            for (index_t i = 0; i!=N; ++i)
            {
                res.middleCols((s*N + i)*r,r).noalias() =
                uEv.col(s) * vEv.middleCols((s*N + i)*r,r).row(s);
                //uEv*vEv.middleCols((s*N + i)*r,r);
            }
        //meaning: [Jg Jg Jg] * Jb ..
        return res;
    }

    index_t rows() const { return _u.cols(); }
    index_t cols() const { return _v.cols(); }
    void setFlag() const { _u.setFlag(); _v.setFlag(); }

    void parse(gsSortedVector<const gsFunctionSet<Scalar>*> & evList) const
    { _u.parse(evList); }

    const gsFeSpace<Scalar> & rowVar() const { return _v.rowVar(); }
    const gsFeSpace<Scalar> & colVar() const { return _v.colVar(); }

    static constexpr bool rowSpan() {return E2::rowSpan();}
    static bool colSpan() {return E2::colSpan();}

    void print(std::ostream &os) const { os << "matrix_by_space("; _u.print(os); os<<")"; }
};

/**
computes outer products of a matrix by a space of dimension > 1
[Jg Jg Jg] * Jb ..
(d x d^2)  * (d^2 x N*d)  --> (d x N*d)
*/
template <typename E1, typename E2>
class matrix_by_space_expr_tr  : public _expr<matrix_by_space_expr_tr<E1,E2> >
{
public:
    typedef typename E1::Scalar Scalar;
    enum {ScalarValued = 0, ColBlocks = 1};
    enum {Space = E2::Space};
private:
    typename E1::Nested_t _u;
    typename E2::Nested_t _v;
    mutable gsMatrix<Scalar> res;

public:
    matrix_by_space_expr_tr(E1 const& u, E2 const& v) : _u(u), _v(v) { }


    // choose if ColBlocks
    const gsMatrix<Scalar> & eval(const index_t k) const
    {
        const index_t r   = _u.rows();
        const index_t N  = _v.cols() / (r*r);

        const MatExprType uEv        = _u.eval(k);
        const MatExprType vEv  = _v.eval(k);

        res.resize(r, N*r*r);
        // gsDebugVar(res.cols());
        for (index_t s = 0; s!=r; ++s)
            for (index_t i = 0; i!=N; ++i)
            {
                res.middleCols((s*N + i)*r,r).noalias() =
                //uEv.col(s) * vEv.middleCols((s*N + i)*r,r).row(s);
                uEv.transpose()*vEv.middleCols((s*N + i)*r,r).transpose();
            }
        //meaning: [Jg Jg Jg] * Jb ..
        return res;
    }

    index_t rows() const { return _u.cols(); }
    index_t cols() const { return _v.cols(); }
    void setFlag() const { _u.setFlag(); _v.setFlag(); }

    void parse(gsSortedVector<const gsFunctionSet<Scalar>*> & evList) const
    { _u.parse(evList); }

    const gsFeSpace<Scalar> & rowVar() const { return _v.rowVar(); }
    const gsFeSpace<Scalar> & colVar() const { return _v.colVar(); }

    static constexpr bool rowSpan() {return E2::rowSpan();}
    static bool colSpan() {return E2::colSpan();}

    void print(std::ostream &os) const { os << "matrix_by_space_tr("; _u.print(os); os<<")"; }
};

/*
   Adaptor for scalar-valued expression
 */
template<class E>
class value_expr  : public _expr<value_expr<E> >
{
    typename E::Nested_t _u;

public:
    typedef typename E::Scalar Scalar;
    value_expr(_expr<E> const& u) : _u(u)
    {
        // rows/cols not known at construction time
        //GISMO_ASSERT(u.rows()*u.cols()<=1, "Expression\n"<<u<<"is not a scalar.");
    }

public:
    enum {ScalarValued = 1};

    Scalar eval(const index_t k) const { return eval_impl(_u,k); }

    // enables expr.val().val()
    inline value_expr<E> val() const { return *this; }
    index_t rows() const { return 0; }
    index_t cols() const { return 0; }
    void setFlag() const { _u.setFlag(); }
    void parse(gsSortedVector<const gsFunctionSet<Scalar>*> & evList) const
    { _u.parse(evList); }

    static bool isScalar() { return true; }

    static constexpr bool rowSpan() {return false;}
    static bool colSpan() {return false;}

    const gsFeSpace<Scalar> & rowVar() const {return gsNullExpr<Scalar>::get();}
    const gsFeSpace<Scalar> & colVar() const {return gsNullExpr<Scalar>::get();}

    void print(std::ostream &os) const { _u.print(os); }

    // Math functions. eg
    // sqrt_mexpr<T> sqrt() { return sqrt_mexpr<T>(*this); }
private:
    template<class U> static inline
    typename util::enable_if<U::ScalarValued,Scalar>::type
    eval_impl(const U & u, const index_t k) { return u.eval(k); }

    template<class U> static inline
    typename util::enable_if<!U::ScalarValued,Scalar>::type
    eval_impl(const U & u, const index_t k) { return u.eval(k).value(); }
};

/*
   Expression for the gradient of a finite element variable

   Transposed gradient vectors are returned as a matrix
 */
template<class E>
class grad_expr : public _expr<grad_expr<E> >
{
    typename E::Nested_t _u;
public:
    enum{ Space = E::Space };

    typedef typename E::Scalar Scalar;
    mutable gsMatrix<Scalar> tmp;

    grad_expr(const E & u) : _u(u)
    { GISMO_ASSERT(1==u.dim(),"grad(.) requires 1D variable, use jac(.) instead.");}

    const gsMatrix<Scalar> & eval(const index_t k) const
    {
        tmp = _u.data().values[1].reshapeCol(k, cols(), rows()).transpose();
        return tmp;
    }

    index_t rows() const
    {
        //return _u.data().values[0].rows();
        return _u.data().values[1].rows() / cols();
    }
    //index_t rows() const { return _u.data().actives.size(); }
    //index_t rows() const { return _u.rows(); }

    //index_t rows() const { return _u.source().targetDim() is wrong }
    index_t cols() const { return _u.source().domainDim(); }

    void setFlag() const
    {
        _u.data().flags |= NEED_GRAD;
        if (_u.composed() )
            _u.mapData().flags |= NEED_VALUE;
    }

    void parse(gsSortedVector<const gsFunctionSet<Scalar>*> & evList) const
    {
        //GISMO_ASSERT(NULL!=m_fd, "FeVariable: FuncData member not registered");
        evList.push_sorted_unique(&_u.source());
        _u.data().flags |= NEED_GRAD;
        if (_u.composed() )
            _u.mapData().flags |= NEED_VALUE;
    }

    const gsFeSpace<Scalar> & rowVar() const { return _u.rowVar(); }
    const gsFeSpace<Scalar> & colVar() const
    {return gsNullExpr<Scalar>::get();}

    static constexpr bool rowSpan() {return E::rowSpan(); }
    static constexpr bool colSpan() {return false;}

    void print(std::ostream &os) const { os << "grad("; _u.print(os); os <<")"; }
};

/*
   Expression for the derivative of the jacobian of a spline geometry map,
   with respect to the coordinate c.

   It returns a matrix with the gradient of u in row d.
 */
template<class E>
class dJacdc_expr : public _expr<dJacdc_expr<E> >
{
    typename E::Nested_t _u;
public:
    enum{ Space = E::Space, ScalarValued = 0, ColBlocks = E::rowSpan()};

    typedef typename E::Scalar Scalar;

    mutable gsMatrix<Scalar> res;
    index_t _c;

    dJacdc_expr(const E & u, index_t c) : _u(u), _c(c)
    { GISMO_ASSERT(1==u.dim(),"grad(.) requires 1D variable, use jac(.) instead.");}

    const gsMatrix<Scalar> & eval(const index_t k) const
    {
        index_t dd = _u.source().domainDim();
        index_t n = _u.rows();
        res.setZero(dd, dd*n);

        gsMatrix<Scalar> grad = _u.data().values[1].reshapeCol(k, dd, n);
        for(index_t i = 0; i < n; i++){
            res.row(_c).segment(i*dd,dd) = grad.col(i);
        }
        return res;
    }

    index_t rows() const
    {
        //return _u.data().values[0].rows();
        return _u.source().domainDim();
    }
    //index_t rows() const { return _u.data().actives.size(); }
    //index_t rows() const { return _u.rows(); }

    //index_t rows() const { return _u.source().targetDim() is wrong }
    index_t cols() const { return _u.source().domainDim()*_u.rows(); }

    void setFlag() const
    {
        _u.data().flags |= NEED_GRAD;
        if (_u.composed() )
            _u.mapData().flags |= NEED_VALUE;
    }

    void parse(gsSortedVector<const gsFunctionSet<Scalar>*> & evList) const
    {
        //GISMO_ASSERT(NULL!=m_fd, "FeVariable: FuncData member not registered");
        evList.push_sorted_unique(&_u.source());
        _u.data().flags |= NEED_GRAD;
        if (_u.composed() )
            _u.mapData().flags |= NEED_VALUE;
    }

    const gsFeSpace<Scalar> & rowVar() const { return _u.rowVar(); }
    const gsFeSpace<Scalar> & colVar() const
    {return gsNullExpr<Scalar>::get();}

    static constexpr bool rowSpan() {return E::rowSpan(); }
    static constexpr bool colSpan() {return false;}

    void print(std::ostream &os) const { os << "dJacdc("; _u.print(os); os <<")"; }
};


/*
   Expression for the nabla (\f$\nabla\f$) of a finite element variable,
 */
template<class T>
class nabla_expr : public _expr<nabla_expr<T> >
{
    typename gsFeVariable<T>::Nested_t u;

public:

    typedef T Scalar;

    /* // todo
    nabla_expr(const gsGeometryMap<T> & G)
    : m_data(G.data()) { }
    */

    nabla_expr(const gsFeVariable<T> & _u) : u(_u)
    {
        //GISMO_ASSERT(u.parDim()==u.dim(),"nabla(.) requires tarDim==parDim:"
        //             << u.parDim() <<"!="<< u.dim() <<"\n" );
    }

    mutable gsMatrix<Scalar> res;

    const gsMatrix<Scalar> & eval(const index_t k) const
    {
        const index_t d = u.cols();
        const index_t n = rows() / d;
        res.setZero(rows(), d);

        for (index_t i = 0; i!=d; ++i)
            res.col(i).segment(i*n,n) = u.data().values[1].reshapeCol(k, d, n).row(i);
        return res;
    }

    index_t rows() const { return u.rows(); }
    index_t cols() const { return u.cols(); }
    void setFlag() const { u.data().flags |= NEED_GRAD; }

    void parse(gsSortedVector<const gsFunctionSet<Scalar>*> & evList) const
    {
        //GISMO_ASSERT(NULL!=m_fd, "FeVariable: FuncData member not registered");
        evList.push_sorted_unique(&u.source());
        u.data().flags |= NEED_GRAD;
    }

    const gsFeSpace<T> & rowVar() const { return u.rowVar(); }
    const gsFeSpace<T> & colVar() const
    {return gsNullExpr<T>();}

    static constexpr bool rowSpan() {return true; }
    static bool colSpan() {return false;}

    void print(std::ostream &os) const { os << "nabla("; u.print(os); os <<")"; }
};

/*
   Expression for the nabla2 (\f$\nabla^2\f$ or Del2) of a finite element variable,
   see also https://en.wikipedia.org/wiki/Del

   Transposed pure second derivatives are returned as a matrix
 */
template<class T>
class nabla2_expr : public _expr<nabla2_expr<T> >
{
    typename gsFeVariable<T>::Nested_t u;

public:

    typedef T Scalar;

    /* // todo
    nabla2_expr(const gsGeometryMap<T> & G)
    : m_data(G.data()) { }
    */

    nabla2_expr(const gsFeVariable<T> & _u)
    : u(_u)
    { }

    MatExprType eval(const index_t k) const
    {
        // numActive x parDim
        return u.data().values[2]
            .reShapeCol(k, u.data().values[2].rows()/u.cSize(), u.cSize() )
            .topRows(u.parDim()).transpose();
    }

    index_t rows() const { return u.rows();   }
    index_t cols() const { return u.parDim(); }
    void setFlag() const { u.data().flags |= NEED_DERIV2; }
    void parse(gsSortedVector<const gsFunctionSet<Scalar>*> & evList) const
    {
        //GISMO_ASSERT(NULL!=m_fd, "FeVariable: FuncData member not registered");
        evList.push_sorted_unique(&u.source());
        u.data().flags |= NEED_DERIV2;
    }

    const gsFeSpace<T> & rowVar() const { return u.rowVar(); }
    const gsFeSpace<T> & colVar() const
    {return gsNullExpr<T>::get();}

    static constexpr bool rowSpan() {return true; }
    static bool colSpan() {return false;}
};

/// The nabla2 (\f$\nabla^2\f$) of a finite element variable
template<class T>
nabla2_expr<T> nabla2(const gsFeVariable<T> & u)
{ return nabla2_expr<T>(u); }
// #define lapl(x) nabla2(x).sum() // assume tarDim==1

/**
   Expression for the outer pointing normal of a geometry map. This
   expression is valid only at the boundaries of a geometric patch
 */
template<class T>
class onormal_expr : public _expr<onormal_expr<T> >
{
    typename gsGeometryMap<T>::Nested_t _G;

public:
    typedef T Scalar;

    onormal_expr(const gsGeometryMap<T> & G) : _G(G) { }

    MatExprType eval(const index_t k) const
    {
        return _G.data().outNormals.col(k);
    }

    index_t rows() const { return _G.data().dim.second; }
    index_t cols() const { return 1; }

    const gsFeSpace<T> & rowVar() const {return gsNullExpr<T>::get();}
    const gsFeSpace<T> & colVar() const {return gsNullExpr<T>::get();}

    static constexpr bool rowSpan() {return false;}
    static bool colSpan() {return false;}

    void setFlag() const { _G.data().flags |= NEED_OUTER_NORMAL; }

    void parse(gsSortedVector<const gsFunctionSet<Scalar>*> & evList) const
    {
        //GISMO_ASSERT(NULL!=m_fd, "FeVariable: FuncData member not registered");
        evList.push_sorted_unique(&_G.source());
        _G.data().flags |= NEED_OUTER_NORMAL;
    }

    // Normalized to unit length
    normalized_expr<onormal_expr<T> > normalized()
    { return normalized_expr<onormal_expr<T> >(*this); }

    void print(std::ostream &os) const { os << "nv("; _G.print(os); os <<")"; }
};

/**
   Expression for the out of plane surface normal of a geometry map.
   The expression is valid for a surface or hypersurface.
 */
template<class T>
class normal_expr : public _expr<normal_expr<T> >
{
    typename gsGeometryMap<T>::Nested_t _G;

public:
    typedef T Scalar;

    normal_expr(const gsGeometryMap<T> & G) : _G(G) { }

    MatExprType eval(const index_t k) const
    {
        return _G.data().normals.col(k);
    }

    index_t rows() const { return _G.data().dim.second; }
    index_t cols() const { return 1; }

    static constexpr bool rowSpan() {return false;}
    static bool colSpan() {return false;}

    const gsFeSpace<T> & rowVar() const {return gsNullExpr<T>::get();}
    const gsFeSpace<T> & colVar() const {return gsNullExpr<T>::get();}

    void setFlag() const { _G.data().flags |= NEED_NORMAL; }

    void parse(gsSortedVector<const gsFunctionSet<Scalar>*> & evList) const
    {
        //GISMO_ASSERT(NULL!=m_fd, "FeVariable: FuncData member not registered");
        evList.push_sorted_unique(&_G.source());
        _G.data().flags |= NEED_NORMAL;
    }

    // Normalized to unit length
    normalized_expr<normal_expr<T> > normalized()
    { return normalized_expr<normal_expr<T> >(*this); }

    void print(std::ostream &os) const { os << "sn("; _G.print(os); os <<")"; }
};

/**
   Expression for the tangent vector of a geometry map. This
   expression is valid only at the boundaries of a geometric patch
 */
template<class T>
class tangent_expr : public _expr<tangent_expr<T> >
{
    typename gsGeometryMap<T>::Nested_t _G;

public:
    typedef T Scalar;

    tangent_expr(const gsGeometryMap<T> & G) : _G(G) { }

    mutable gsMatrix<Scalar> res;

    MatExprType eval(const index_t k) const
    {
        res = _G.data().outNormals.col(k);//2x1
        std::swap( res(0,0), res(1,0) );
        res(0,0) *= -1;
        return res;
    }

    index_t rows() const { return _G.data().dim.second; }
    index_t cols() const { return 1; }

    // static constexpr bool rowSpan() {GISMO_ERROR("tangent");}
    // static bool colSpan() {GISMO_ERROR("tangent");}
    static constexpr bool rowSpan() {return false;}
    static bool colSpan() {return false;}

    void setFlag() const { _G.data().flags |= NEED_OUTER_NORMAL; }

    void parse(gsSortedVector<const gsFunctionSet<Scalar>*> & evList) const
    {
        //GISMO_ASSERT(NULL!=m_fd, "FeVariable: FuncData member not registered");
        evList.push_sorted_unique(&_G.source());
        _G.data().flags |= NEED_OUTER_NORMAL;
    }

    // Normalized to unit length
    normalized_expr<tangent_expr<T> > normalized()
    { return normalized_expr<tangent_expr<T> >(*this); }

    void print(std::ostream &os) const { os << "tv("; _G.print(os); os <<")"; }
};


/**
   Expression for the Laplacian of a finite element variable
 */
template<class T>
class lapl_expr : public _expr<lapl_expr<T> >
{
    typename gsFeVariable<T>::Nested_t _u;

public:
    typedef T Scalar;

    lapl_expr(const gsFeVariable<T> & u) : _u(u) { }

    MatExprType eval(const index_t k) const
    {
        // numActive x 1
        return _u.data().laplacians.col(k);
        //todo: replace by
        // NEED_DERIV2
        // ..nabla2.sum()
    }

    index_t rows() const { return _u.data().laplacians.rows(); }
    index_t cols() const { return 1; }

    static constexpr bool rowSpan() {return true; }
    static bool colSpan() {return false;}

    void setFlag() const { _u.data().flags |= NEED_LAPLACIAN; }

    void parse(gsSortedVector<const gsFunctionSet<Scalar>*> & evList) const
    {
        //GISMO_ASSERT(NULL!=m_fd, "FeVariable: FuncData member not registered");
        evList.push_sorted_unique(&_u.source());
        _u.data().flags |= NEED_LAPLACIAN;
    }

    void print(std::ostream &os) const { os << "lap("; _u.print(os); os <<")"; }
};


/*
   Expression for the (precomputed) first fundamental form of a geometry map
*/
template<class T>
class fform_expr  : public _expr<fform_expr<T> >
{
    typename gsGeometryMap<T>::Nested_t _G;
public:
    typedef T Scalar;

    fform_expr(const gsGeometryMap<T> & G) : _G(G) { }

    MatExprType eval(const index_t k) const
    {   // todo: fix funcdata
        //return _G.data().fundForm(k).transpose() * _G.data().fundForm(k) ;
        GISMO_NO_IMPLEMENTATION
    }

    index_t rows() const { return _G.data().dim.second; }
    index_t cols() const { return _G.data().dim.first ; }

    static constexpr bool rowSpan() {return false; }
    static bool colSpan() {return false;}

    void setFlag() const { _G.data().flags |= NEED_GRAD_TRANSFORM; }

    void parse(gsSortedVector<const gsFunctionSet<Scalar>*> & evList) const
    {
        //GISMO_ASSERT(NULL!=m_fd, "FeVariable: FuncData member not registered");
        evList.push_sorted_unique(&_G.source());
        _G.data().flags |= NEED_GRAD_TRANSFORM;
    }

    const gsFeSpace<Scalar> & rowVar() const {return gsNullExpr<T>::get();}
    const gsFeSpace<Scalar> & colVar() const {return gsNullExpr<T>::get();}

    void print(std::ostream &os) const { os << "fform("; _G.print(os); os <<")"; }
};

/*
   Expression for the (precomputed) inverse of the Jacobian matrix of
   a geometry map
*/
template<class T>
class jacGinv_expr  : public _expr<jacGinv_expr<T> >
{
    typename gsGeometryMap<T>::Nested_t _G;
public:
    typedef T Scalar;

    jacGinv_expr(const gsGeometryMap<T> & G) : _G(G)
    {
        // Note: for non-square Jacobian matrices, generalized inverse, i.e.: (J^t J)^{-t} J^t
        //GISMO_ASSERT(rows() == cols(), "The Jacobian matrix is not square");
    }

    MatExprType eval(const index_t k) const { return _G.data().fundForm(k).transpose(); }

    index_t rows() const { return _G.data().dim.first;  }
    index_t cols() const { return _G.data().dim.second; }

    static constexpr bool rowSpan() {return false; }
    static bool colSpan() {return false;}

    void setFlag() const { _G.data().flags |= NEED_GRAD_TRANSFORM; }

    void parse(gsSortedVector<const gsFunctionSet<Scalar>*> & evList) const
    {
        //GISMO_ASSERT(NULL!=m_fd, "FeVariable: FuncData member not registered");
        evList.push_sorted_unique(&_G.source());
        _G.data().flags |= NEED_GRAD_TRANSFORM;
    }

    const gsFeSpace<Scalar> & rowVar() const {return gsNullExpr<T>::get();}
    const gsFeSpace<Scalar> & colVar() const {return gsNullExpr<T>::get();}

    // todo mat_expr ?
    // tr() const --> _G.data().fundForm(k)

    void print(std::ostream &os) const { os << "jacInv("; _G.print(os); os <<")"; }
};

// #define GISMO_FUNCDATA_EXPRESSION( ...

/*
   Expression for the Jacobian matrix of a geometry map
 */
template<class T>
class jacG_expr : public _expr<jacG_expr<T> >
{
    typename gsGeometryMap<T>::Nested_t _G;

public:
    typedef T Scalar;

    jacG_expr(const gsGeometryMap<T> & G) : _G(G) { }

    MatExprType eval(const index_t k) const
    {
        // TarDim x ParDim
        return _G.data().values[1]
            .reshapeCol(k, _G.data().dim.first, _G.data().dim.second).transpose();
    }

    index_t rows() const
    {
        return _G.source().targetDim();
        //return _G.data().dim.second;
    }

    index_t cols() const
    {
        return _G.source().domainDim();
        //return _G.data().dim.first;
    }

    static constexpr bool rowSpan() {return false; }
    static bool colSpan() {return false;}

    static const gsFeSpace<Scalar> & rowVar() { return gsNullExpr<Scalar>::get(); }
    static const gsFeSpace<Scalar> & colVar() { return gsNullExpr<Scalar>::get(); }

    void setFlag() const { _G.data().flags |= NEED_DERIV; }

    void parse(gsSortedVector<const gsFunctionSet<Scalar>*> & evList) const
    {
        //GISMO_ASSERT(NULL!=m_fd, "FeVariable: FuncData member not registered");
        evList.push_sorted_unique(&_G.source());
        _G.data().flags |= NEED_DERIV;
    }

    meas_expr<T> absDet() const
    {
        GISMO_ASSERT(rows() == cols(), "The Jacobian matrix is not square");
        return meas_expr<T>(_G);
    }

    jacGinv_expr<T> inv() const
    {
        GISMO_ASSERT(rows() == cols(), "The Jacobian matrix is not square");
        return jacGinv_expr<T>(_G);
    }

    /// The generalized Jacobian matrix inverse, i.e.: (J^t J)^{-t} J^t
    jacGinv_expr<T> ginv() const { return jacGinv_expr<T>(_G); }

    void print(std::ostream &os) const { os << "jac_("; _G.print(os); os <<")"; }
};


/*
   Expression for the Jacobian matrix of a FE variable
 */
template<class E>
class jac_expr : public _expr<jac_expr<E> >
{
    typename E::Nested_t m_fev;
public:
    enum {ColBlocks = E::rowSpan() };
    enum {Space = E::Space };

    typedef typename E::Scalar Scalar;

    mutable gsMatrix<Scalar> res;

    jac_expr(const E & _u)
    : m_fev(_u) { }

    MatExprType eval(const index_t k) const
    {
        // Dim x (numActive*Dim)
        res = m_fev.data().values[1].col(k).transpose().blockDiag(m_fev.dim());
        return res;
    }

    const gsFeSpace<Scalar> & rowVar() const { return m_fev; }
    const gsFeSpace<Scalar> & colVar() const { return gsNullExpr<Scalar>::get(); }

    index_t rows() const { return m_fev.dim(); }
    index_t cols() const
    {   //bug: Should return the column size of each BLOCK contained
        // return m_fev.dim() * m_fev.data().actives.rows() * m_fev.data().dim.first;
        return m_fev.data().dim.first;
    }

    index_t cardinality_impl() const
    {
        return m_fev.dim() * m_fev.data().actives.rows();
    }

    static constexpr bool rowSpan() {return true; }
    static bool colSpan() {return false;}

    void setFlag() const
    {
        m_fev.data().flags |= NEED_DERIV;
        m_fev.data().flags |= NEED_ACTIVE;// rows() depend on this
    }

    void parse(gsSortedVector<const gsFunctionSet<Scalar>*> & evList) const
    {
        //GISMO_ASSERT(NULL!=m_fd, "FeVariable: FuncData member not registered");
        evList.push_sorted_unique(& m_fev.source());
         m_fev.data().flags |= NEED_DERIV;
         m_fev.data().flags |= NEED_ACTIVE;// rows() depend on this
    }

    void print(std::ostream &os) const { os << "jac("; m_fev.print(os);os <<")"; }
};

/*
   Expression for the Jacobian matrix of a vector function
 */
template<class T>
class fjac_expr : public _expr<fjac_expr<T> >
{
    const gsFeVariable<T> & m_fev;
public:
    enum {ColBlocks = 0};// main difference from jac

    typedef T Scalar;

    fjac_expr(const gsFeVariable<T> & _u)
    : m_fev(_u)
    {
        gsInfo<<"(!) fjac(u) \n";
    }

    MatExprType eval(const index_t k) const
    {
        return m_fev.data().values[1].reshapeCol(k, cols(), rows()).transpose();
    }

    const gsFeSpace<T> & rowVar() const { return gsNullExpr<T>::get(); }
    const gsFeSpace<T> & colVar() const { return gsNullExpr<T>::get(); }

    index_t rows() const { return m_fev.data().dim.first; }
    index_t cols() const {return m_fev.data().dim.second; }

    static constexpr bool rowSpan() {return true; }
    static bool colSpan() {return false;}

    void setFlag() const
    {
        m_fev.data().flags |= NEED_DERIV;
    }

    void parse(gsSortedVector<const gsFunctionSet<Scalar>*> & evList) const
    {
        //GISMO_ASSERT(NULL!=m_fd, "FeVariable: FuncData member not registered");
        evList.push_sorted_unique(& m_fev.source());
        m_fev.data().flags |= NEED_DERIV;
    }

    void print(std::ostream &os) const { os << "fjac("; m_fev.print(os);os <<")"; }
};

/*
   Expression for the Hessian matrix of (a coordinate of) the geometry
   map or a finite element variable

template<class T>
class hess_expr : public _expr<hess_expr<T> >
{
public:
    typedef T Scalar;
    enum {ScalarValued = 0, ColBlocks = 1};

private:
    const gsFuncData<T> * m_data;
    mutable gsMatrix<Scalar> res;

    //hess_expr(const hess_expr & );
public:
    hess_expr(const gsGeometryMap<T> & G)
    : m_data(&G.data()) { } //ColBlocks=0 ?

    hess_expr(const gsFeVariable<T> & _u)
    : m_data(&_u.data())
    {
        GISMO_ASSERT(1==_u.dim(),"hess(.) requires 1D variable");
    }

    const gsMatrix<Scalar> & eval(const index_t k) const
    {
        const index_t sz = cols();
        res.resize(m_data->dim.first, sz*m_data->dim.first);
        secDerToHessian(m_data->values[2].col(k), m_data->dim.first, res);
        res.resize(m_data->dim.first, res.cols()*m_data->dim.first);
        // Note: auto returns by value here
        return res;
    }

    index_t rows() const
    {
        // gsDebugVar(m_data);
        // gsDebugVar(m_data->dim.first);
        // gsDebugVar(m_data->values[0].rows());
        return m_data->dim.first;
    }
    index_t cols() const
    {
        return 2*m_data->values[2].rows() / (1+m_data->dim.first);
    }

    void setFlag() const { m_data->flags |= NEED_2ND_DER; }

    void parse(gsSortedVector<const gsFunctionSet<Scalar>*> & evList) const
    {
        GISMO_ERROR("error 1712");
    }

    static constexpr bool rowSpan() {return true; }
    static bool colSpan() {return false;}

    const gsFeVariable<T> & rowVar() const
    {
        GISMO_ERROR("error -- hess");
        return gsNullExpr<T>::get();
    }
    const gsFeSpace<T> & colVar() const { return gsNullExpr<T>::get(); }

    void print(std::ostream &os) const
    //    { os << "hess("; _u.print(os);os <<")"; }
    { os << "hess(U)"; }
};
 */

template<class E>
class hess_expr : public _expr<hess_expr<E> >
{
public:
    typedef typename E::Scalar Scalar;
private:
    typename E::Nested_t _u;
    mutable gsMatrix<Scalar> res;
public:
    enum {ScalarValued = 0, ColBlocks = E::rowSpan() };
    enum {Space = E::Space };

public:
    hess_expr(const E & u) : _u(u)
    {
        //gsInfo << "expression is space ? "<<E::Space <<"\n"; _u.print(gsInfo);
        //GISMO_ASSERT(1==_u.dim(),"hess(.) requires 1D variable");
    }

    const gsMatrix<Scalar> & eval(const index_t k) const
    {
        const gsFuncData<Scalar> & dd = _u.data();
        const index_t sz = cols();
        res.resize(dd.dim.first, sz*dd.dim.first);
        secDerToHessian(dd.values[2].col(k), dd.dim.first, res);
        res.resize(dd.dim.first, res.cols()*dd.dim.first);
        // Note: auto returns by value here
        return res;
    }

    index_t rows() const
    {
        // gsDebugVar(m_data);
        // gsDebugVar(_u.data().dim.first);
        // gsDebugVar(_u.data().values[0].rows());
        return _u.data().dim.first;
    }
    index_t cols() const
    {
        return 2*_u.data().values[2].rows() / (1+_u.data().dim.first);
    }

    void setFlag() const { _u.data().flags |= NEED_2ND_DER; }

    void parse(gsSortedVector<const gsFunctionSet<Scalar>*> & evList) const
    {
        GISMO_ERROR("error 1712");
    }

    static constexpr bool rowSpan() {return E::rowSpan(); }
    static bool colSpan() {return false;}

    const gsFeSpace<Scalar> & rowVar() const { return _u.rowVar(); }
    const gsFeSpace<Scalar> & colVar() const { return gsNullExpr<Scalar>::get(); }

    void print(std::ostream &os) const
    //    { os << "hess("; _u.print(os);os <<")"; }
    { os << "hess(U)"; }
};


/*
   Expression for the partial derivative (matrices) of the Jacobian
   matrix of the geometry map
 */
template<class T>
class dJacG_expr : public _expr<dJacG_expr<T> >
{
    typename gsGeometryMap<T>::Nested_t _G;

    mutable gsMatrix<T> res;
public:
    typedef T Scalar;

    dJacG_expr(const gsGeometryMap<T> & G) : _G(G) { }

    MatExprType eval(const index_t k) const
    {
        const index_t sz = _G.data().values[0].rows();
        const index_t s = _G.data().derivSize(); //dim.first*(_G.data().dim.first+1)/2;
        (void)s;
        res.resize(_G.data().dim.second, sz*_G.data().dim.first);
        res.setOnes();//_G.data().values[2].segment(i*k,k); // todo
        return res;
    }

    index_t rows() const { return _G.data().dim.second; }
    index_t cols() const { return _G.data().dim.first; }
    void setFlag() const { _G.data().flags |= NEED_2ND_DER; }

    void parse(gsSortedVector<const gsFunctionSet<Scalar>*> & evList) const
    {
        //GISMO_ASSERT(NULL!=m_fd, "FeVariable: FuncData member not registered");
        evList.push_sorted_unique(&_G.source());
        _G.data().flags |= NEED_2ND_DER;
    }

    static constexpr bool rowSpan() {return false;}
    static bool colSpan() {return false;}
};


/*
   Expression for the measure of a geometry map
 */
template<class T>
class meas_expr : public _expr<meas_expr<T> >
{
    typename gsGeometryMap<T>::Nested_t _G;

public:
    enum {ScalarValued = 1};

    typedef T Scalar;

    meas_expr(const gsGeometryMap<T> & G) : _G(G) { }

    T eval(const index_t k) const
    {
        //gsDebugVar(_G.data().measures.at(k));
        return _G.data().measures.at(k);
    }

    index_t rows() const { return 0; }
    index_t cols() const { return 0; }
    void setFlag() const { _G.data().flags |= NEED_MEASURE; }
    void parse(gsSortedVector<const gsFunctionSet<Scalar>*> & evList) const
    {
        //GISMO_ASSERT(NULL!=m_fd, "FeVariable: FuncData member not registered");
        evList.push_sorted_unique(&_G.source());
        _G.data().flags |= NEED_MEASURE;
    }

    const gsFeSpace<T> & rowVar() const { return gsNullExpr<T>::get(); }
    const gsFeSpace<T> & colVar() const { return gsNullExpr<T>::get(); }

    static constexpr bool rowSpan() {return false; }
    static bool colSpan() {return false;}

    void print(std::ostream &os) const { os << "meas("; _G.print(os); os <<")"; }
};

/*
   Expression for the curl
*/
template<class T>
class curl_expr : public _expr<curl_expr<T> >
{
public:
    typedef T Scalar;
private:
    typename gsFeVariable<T>::Nested_t _u;
    mutable gsMatrix<Scalar> res;
public:
    curl_expr(const gsFeVariable<T> & u) : _u(u)
    { GISMO_ASSERT(3==u.dim(),"curl(.) requires 3D variable."); }

    MatExprType eval(const index_t k) const
    {
        res.setZero( rows(), _u.dim());
        const index_t na = _u.data().values[0].rows();
        gsAsConstMatrix<T, Dynamic, Dynamic> pd =
            _u.data().values[1].reshapeCol(k, cols(), na);

        res.col(0).segment(na  ,na) = -pd.row(2);
        res.col(0).segment(2*na,na) =  pd.row(1);
        res.col(1).segment(0   ,na) =  pd.row(2);
        res.col(1).segment(2*na,na) = -pd.row(0);
        res.col(2).segment(0   ,na) = -pd.row(1);
        res.col(2).segment(na  ,na) =  pd.row(0);
        return res;
    }

    index_t rows() const { return _u.dim() * _u.data().values[0].rows(); }
    index_t cols() const { return _u.data().dim.first; }
    void setFlag() const
    {
        _u.data().flags |= NEED_GRAD;
        if (_u.composed() )
            _u.mapData().flags |= NEED_VALUE;
    }

    void parse(gsSortedVector<const gsFunctionSet<Scalar>*> & evList) const
    {
        //GISMO_ASSERT(NULL!=m_fd, "FeVariable: FuncData member not registered");
        evList.push_sorted_unique(&_u.source());
        _u.data().flags |= NEED_GRAD;
        if (_u.composed() )
            _u.mapData().flags |= NEED_VALUE;
    }

    const gsFeSpace<T> & rowVar() const { return _u.rowVar(); }
    const gsFeSpace<T> & colVar() const {return gsNullExpr<T>::get();}

    static constexpr bool rowSpan() {return true; }
    static bool colSpan() {return false;}

    void print(std::ostream &os) const { os << "curl("; _u.print(os); os <<")"; }
};

/*
   Expression for multiplication operation (first version)

   First argument E1 has ColBlocks = false

   Partial specialization for (right) blockwise multiplication

   B * [A1 A2 A3] = [B*A1  B*A2  B*A3]

 */
template <typename E1, typename E2>
class mult_expr<E1,E2,false> : public _expr<mult_expr<E1, E2, false> >
{
    typename E1::Nested_t _u;
    typename E2::Nested_t _v;

public:
    enum {ScalarValued = E1::ScalarValued && E2::ScalarValued,
          ColBlocks = E2::ColBlocks};
    enum {Space = ( 0!=E1::Space ? int(E1::Space) : int(E2::Space) ) };

    typedef typename E1::Scalar Scalar;

    typedef typename
    util::conditional<ScalarValued,Scalar,typename gsMatrix<Scalar>::Base >::type Temporary_t;

    mutable Temporary_t tmp;

    mult_expr(_expr<E1> const& u,
              _expr<E2> const& v)
    : _u(u), _v(v) { }

    //EIGEN_STRONG_INLINE MatExprType
    const Temporary_t &
    eval(const index_t k) const
    {
        GISMO_ASSERT(0==_u.cols()*_v.rows() || _u.cols() == _v.rows(),
                     "Wrong dimensions "<<_u.cols()<<"!="<<_v.rows()<<" in * operation:\n"
                     << _u <<" times \n" << _v );
        // Note: a * b * c --> (a*b).eval()*c
        // gsDebugVar( _u.eval(k) );
        // gsDebugVar( _v.eval(k) );

        tmp = _u.eval(k) * _v.eval(k);
        // gsDebugVar(_u.eval(k));
        // gsDebugVar(_v.eval(k));
        // gsDebugVar(tmp);
        // gsDebugVar(E1::Space);
        // gsDebugVar(E2::Space);
        // gsDebugVar(Space);
        // gsDebugVar(E1::rowSpan());
        // gsDebugVar(E1::colSpan());
        // gsDebugVar(E2::rowSpan());
        // gsDebugVar(E2::colSpan());
        // gsDebugVar(rowSpan());
        // gsDebugVar(colSpan());
        // gsInfo<<"expression: "; _u.print(gsInfo); gsInfo<<"\n";
        // gsInfo<<"expression: "; _v.print(gsInfo); gsInfo<<"\n";
        return tmp; // assume result not scalarv
    }

    index_t rows() const { return E1::ScalarValued ? _v.rows()  : _u.rows(); }
    index_t cols() const { return E2::ScalarValued ? _u.cols()  : _v.cols(); }
    void setFlag() const { _u.setFlag(); _v.setFlag(); }
    void parse(gsSortedVector<const gsFunctionSet<Scalar>*> & evList) const
    { _u.parse(evList); _v.parse(evList); }

    static constexpr bool rowSpan() { return 0==E1::Space ? E2::rowSpan() : E1::rowSpan(); }
    static           bool colSpan() { return 0==E2::Space ? E1::colSpan() : E2::colSpan(); }

    index_t cardinality_impl() const
    { return 0==E1::Space ? _v.cardinality(): _u.cardinality(); }

    const gsFeSpace<Scalar> & rowVar() const
    { return 0==E1::Space ? _v.rowVar() : _u.rowVar(); }
    const gsFeSpace<Scalar> & colVar() const
    {
        return 0==E2::Space ? _u.colVar() : _v.colVar();
        /*
        if ( _v.isScalar() )
            return _u.colVar();
        else
            return _v.colVar();
        */
    }

    void print(std::ostream &os) const { _u.print(os); os<<"*"; _v.print(os); }
};

/*
  Expression for multiplication operation (second version)

   Partial specialization for (right) blockwise multiplication
   [A1 A2 A3] * B = [A1*B  A2*B  A3*B]

   as well as

   [A1 A2 A3] * [B1 B2 B3] = [A1*B1  A2*B2  A3*B3]

*/
template <typename E1, typename E2>
class mult_expr<E1, E2, true> : public _expr<mult_expr<E1, E2, true> >
{
public:
    typedef typename E2::Scalar Scalar;
private:
    typename E1::Nested_t _u;
    typename E2::Nested_t _v;

    mutable gsMatrix<Scalar> res;
public:
    enum {ScalarValued = 0, ColBlocks = 1};
    enum {Space = E1::Space};

    mult_expr(_expr<E1> const& u,
              _expr<E2> const& v)
    : _u(u), _v(v)
    {

    }

    const gsMatrix<Scalar> & eval(const index_t k) const
    {
        const index_t uc = _u.cols();
        const index_t ur = _u.rows();
        const index_t nb = _u.cardinality();
        const MatExprType tmpA = _u.eval(k);
        const MatExprType tmpB = _v.eval(k);

        // gsDebugVar(_u.eval(k));
        // gsDebugVar(_v.eval(k));
        // gsDebugVar(E1::rowSpan());
        // gsDebugVar(E1::colSpan());
        // gsDebugVar(E2::rowSpan());
        // gsDebugVar(E2::colSpan());
        // gsDebugVar(rowSpan());
        // gsDebugVar(colSpan());
        // gsDebugVar(rowVar());
        // gsDebugVar(colVar());
        // gsDebugVar(_u.rowVar());
        // gsDebugVar(_u.colVar());
        // gsDebugVar(_v.rowVar());
        // gsDebugVar(_v.colVar());
        // gsInfo<<"expression: "; _u.print(gsInfo); gsInfo<<"\n";
        // gsInfo<<"expression: "; _v.print(gsInfo); gsInfo<<"\n";

        // gsDebugVar(tmpA);
        // gsDebugVar(tmpB);


        // gsDebugVar(_u.ColBlocks);
        // gsDebugVar(_v.ColBlocks);

        //gsDebugVar(_v.cols());
        //gsDebugVar(ur);

        //GISMO_ASSERT(uc==vr, "Assumption for product failed");
        const index_t vc = _v.cols();
        // gsDebugVar( _u.cardinality() );
        // gsDebugVar( _v.cardinality() );

        // either _v.cardinality()==1 or _v.cardinality()==_u.cardinality()
        if (  1 == _v.cardinality() ) //second is not ColBlocks
        {
            res.resize(ur, vc*nb);
            GISMO_ASSERT(1==_v.cardinality(), "Dimension error");
            //gsInfo<<"cols = "<<res.cols()<<"; rows = "<<res.rows()<<"\n";
            for (index_t i = 0; i!=nb; ++i)
                res.middleCols(i*vc,vc).noalias()
                    = tmpA.middleCols(i*uc,uc) * tmpB;
        }
        // both are ColBlocks: [A1 A2 A3] * [B1 B2 B3] = [A1*B1  A2*B2  A3*B3]
        //                                               [A2*B1 ..           ]
        //                                               [                   ]
        else
        {
            const index_t nbv = _v.cardinality();
            res.resize(ur*nb, vc*nbv);
            for (index_t i = 0; i!=nb; ++i)
                for (index_t j = 0; j!=nbv; ++j)
                {
                    res.block(i*ur,j*vc,ur,vc).noalias() =
                        tmpA.middleCols(i*uc,uc) * tmpB.middleCols(j*vc,vc);

                // res.middleCols(i*vc,vc).noalias()
                //     = tmpA.middleCols(i*uc,uc) * tmpB.middleCols(i*vc,vc);
            }
        }


        return res;
    }

    index_t rows() const {
        return _u.rows();
    }
    index_t cols() const {
        // DEBUG changed by asgl, perhaps there was a bug here?
        //return _v.cols() * (_u.cols()/_u.rows());
        return _u.cols();
    }
    void setFlag() const { _u.setFlag(); _v.setFlag(); }
    void parse(gsSortedVector<const gsFunctionSet<Scalar>*> & evList) const
    { _u.parse(evList); _v.parse(evList); }

    // static constexpr bool rowSpan() { return E1::rowSpan(); }

    static constexpr bool rowSpan()
    {
        if ( E1::rowSpan() )
            return E1::rowSpan();
        else
            return E2::rowSpan();
    }

    // static bool colSpan() { return E1::colSpan(); }

    static bool colSpan()
    {
        // if ( (!E1::colSpan()) && (E2::colSpan()) )
        if ( E2::colSpan() )
            return E2::colSpan();
        else
            return E1::colSpan();
    }


    index_t cardinality_impl() const { return  _u.cardinality(); }

    const gsFeSpace<Scalar> & rowVar() const { return _u.rowVar(); }
    const gsFeSpace<Scalar> & colVar() const
    {
        if ( 1 == _v.cardinality() )
            return _u.colVar();
        else
            return _v.colVar();
    }

    void print(std::ostream &os) const
    { os << "("; _u.print(os);os <<"*";_v.print(os);os << ")"; }
};

/*
  Expression for multiplication operation (third version)

   Scalar multiplication
*/
template <typename E2>
class mult_expr<typename E2::Scalar, E2, false>
    : public _expr<mult_expr<typename E2::Scalar, E2, false> >
// template <typename E> class scmult_expr : public _expr<scmult_expr<E> >
{
public:
    typedef typename E2::Scalar Scalar;
private:
    Scalar const _c;
    typename E2::Nested_t _v;

    //mult_expr(const mult_expr&);
public:
    enum {ScalarValued = E2::ScalarValued, ColBlocks = E2::ColBlocks};
    enum {Space = E2::Space};

    mult_expr(Scalar const & c, _expr<E2> const& v)
    : _c(c), _v(v) { }

    EIGEN_STRONG_INLINE AutoReturn_t eval(const index_t k) const
    {
        return ( _c * _v.eval(k) );

    }

    index_t rows() const { return _v.rows(); }
    index_t cols() const { return _v.cols(); }
    void setFlag() const { _v.setFlag(); }
    void parse(gsSortedVector<const gsFunctionSet<Scalar>*> & evList) const
    { _v.parse(evList); }

    static constexpr bool rowSpan() { return E2::rowSpan(); }
    static bool colSpan() { return E2::colSpan(); }

    const gsFeSpace<Scalar> & rowVar() const { return _v.rowVar(); }
    const gsFeSpace<Scalar> & colVar() const { return _v.colVar(); }

    void print(std::ostream &os) const { os << _c <<"*";_v.print(os); }
};


template <typename E1, typename E2>
class collapse_expr : public _expr<collapse_expr<E1, E2> >
{
    typename E1::Nested_t _u;
    typename E2::Nested_t _v;

public:
    enum {ScalarValued = 0, ColBlocks = 0};
    enum { Space = E1::Space || E2::Space};

    typedef typename E1::Scalar Scalar;

    mutable gsMatrix<Scalar> res;

    collapse_expr(_expr<E1> const& u,
              _expr<E2> const& v)
    : _u(u), _v(v) { }

    //EIGEN_STRONG_INLINE MatExprType
    const gsMatrix<Scalar> &
    eval(const index_t k) const
    {
        const index_t nb = rows();
        const MatExprType tmpA = _u.eval(k);
        const MatExprType tmpB = _v.eval(k);

        if (E1::ColBlocks)
        {
            const index_t ur = _v.rows();
            res.resize(nb, ur);
            for (index_t i = 0; i!=nb; ++i)
            {
                res.row(i).transpose().noalias() = tmpA.middleCols(i*ur,ur) * tmpB;
            }
        }
        else if (E2::ColBlocks)
        {
            const index_t ur = _u.cols();
            res.resize(nb, ur);
            for (index_t i = 0; i!=nb; ++i)
            {
                res.row(i).noalias() = tmpA * tmpB.middleCols(i*ur,ur);
            }
        }

        return res;
    }

    index_t rows() const { return E1::ColBlocks ? _u.cols() / _v.rows() : _v.cols() / _u.cols() ; }
    index_t cols() const { return E1::ColBlocks ? _v.rows()  : _u.cols(); }
    void setFlag() const { _u.setFlag(); _v.setFlag(); }
    void parse(gsSortedVector<const gsFunctionSet<Scalar>*> & evList) const
    { _u.parse(evList); _v.parse(evList); }

    static constexpr bool rowSpan() { return E1::Space ? E1::rowSpan() : E2::rowSpan(); }
    static bool colSpan() { return E2::Space ? E2::colSpan() : E1::colSpan(); }

    const gsFeSpace<Scalar> & rowVar() const
    { return E1::ColBlocks ? _u.rowVar() : _v.rowVar(); }
    const gsFeSpace<Scalar> & colVar() const
    {
        GISMO_ERROR("none");
    }

    void print(std::ostream &os) const { _u.print(os); os<<"~"; _v.print(os); }
};

// Multi-matrix collapsed by a vector
template <typename E1, typename E2> //EIGEN_STRONG_INLINE
//collapse_expr<E1,E2> const  operator&(<E1> const& u, _expr<E2> const& v)
collapse_expr<E1,E2> collapse( _expr<E1> const& u, _expr<E2> const& v)
{ return collapse_expr<E1, E2>(u, v); }


/*
   Expression for the Frobenius matrix (or double dot) product (first
   version) Also block-wise

   [A1 A2 A3] . [B1 B2 B3] = [A1.B1  A2.B2  A3.B3]
*/
template <typename E1, typename E2, bool = E2::ColBlocks>
class frprod_expr : public _expr<frprod_expr<E1, E2> >
{
public:
    typedef typename E1::Scalar Scalar;
    enum {ScalarValued = 0};

private:
    typename E1::Nested_t _u;
    typename E2::Nested_t _v;

    mutable gsMatrix<Scalar> res;

public:

    frprod_expr(_expr<E1> const& u, _expr<E2> const& v)
    : _u(u), _v(v)
    {
        //todo: add check() functions, which will evaluate expressions on an empty matrix (no points) to setup initial dimensions ???
        //GISMO_ASSERT(_u.rows() == _v.rows(),
        //             "Wrong dimensions "<<_u.rows()<<"!="<<_v.rows()<<" in % operation");
        //GISMO_ASSERT(_u.cols() == _v.cols(),
        //             "Wrong dimensions "<<_u.cols()<<"!="<<_v.cols()<<" in % operation");
    }

    const gsMatrix<Scalar> & eval(const index_t k) const //todo: specialize for nb==1
    {
        // assert _u.size()==_v.size()
        const index_t rb = _u.rows(); //==cb
        const index_t nb = _u.cols() / rb;
        MatExprType A = _u.eval(k);
        MatExprType B = _v.eval(k);
        res.resize(nb, nb);
        for (index_t i = 0; i!=nb; ++i) // all with all
            for (index_t j = 0; j!=nb; ++j)
                res(i,j) =
                (A.middleCols(i*rb,rb).array() * B.middleCols(j*rb,rb).array()).sum();
        return res;
    }

    index_t rows() const { return _u.cols() / _u.rows(); }
    index_t cols() const { return _u.cols() / _u.rows(); }
    void setFlag() const { _u.setFlag(); _v.setFlag(); }
    void parse(gsSortedVector<const gsFunctionSet<Scalar>*> & evList) const
    { _u.parse(evList); _v.parse(evList); }

    static constexpr bool rowSpan() { return E1::rowSpan(); }
    static bool colSpan() { return E2::rowSpan(); }

    const gsFeSpace<Scalar> & rowVar() const { return _u.rowVar(); }
    const gsFeSpace<Scalar> & colVar() const { return _v.rowVar(); }

    void print(std::ostream &os) const
    { os << "("; _u.print(os); os<<" % "; _v.print(os); os<<")";}
};

/*

   Expression for the Frobenius matrix (or double dot) product (second
   version), When left hand only side is block-wise

   [A1 A2 A3] : B = [A1:B  A2:B  A3:B]
*/
template <typename E1, typename E2>
class frprod_expr<E1,E2,false> : public _expr<frprod_expr<E1, E2,false> >
{
public:
    typedef typename E1::Scalar Scalar;
    enum {ScalarValued = 0, Space = E1::Space};

private:
    typename E1::Nested_t _u;
    typename E2::Nested_t _v;

    mutable gsMatrix<Scalar> res;

public:

    frprod_expr(_expr<E1> const& u, _expr<E2> const& v)
    : _u(u), _v(v)
    {
        // gsInfo << "expression is space ? "<<E1::Space <<"\n"; _u.print(gsInfo);
        // GISMO_ASSERT(_u.rows() == _v.rows(),
        //              "Wrong dimensions "<<_u.rows()<<"!="<<_v.rows()<<" in % operation");
        // GISMO_ASSERT(_u.cols() == _v.cols(),
        //              "Wrong dimensions "<<_u.cols()<<"!="<<_v.cols()<<" in % operation");
    }

    const gsMatrix<Scalar> & eval(const index_t k) const //todo: specialize for nb==1
    {
        // assert _u.size()==_v.size()
        MatExprType A = _u.eval(k);
        MatExprType B = _v.eval(k);
        const index_t rb = A.rows(); //==cb
        const index_t nb = A.cols() / rb;
        res.resize(nb, 1);
        for (index_t i = 0; i!=nb; ++i) // all with all
                res(i,0) =
                (A.middleCols(i*rb,rb).array() * B.array()).sum();
        return res;
    }

    index_t rows() const { return _u.cols() / _u.rows(); }
    index_t cols() const { return 1; }
    void setFlag() const { _u.setFlag(); _v.setFlag(); }
    void parse(gsSortedVector<const gsFunctionSet<Scalar>*> & evList) const
    { _u.parse(evList); _v.parse(evList); }

    static constexpr bool rowSpan() { return E1::rowSpan(); }
    static bool colSpan() { return E2::rowSpan(); }

    const gsFeSpace<Scalar> & rowVar() const { return _u.rowVar(); }
    const gsFeSpace<Scalar> & colVar() const { return _v.rowVar(); }

    void print(std::ostream &os) const
    { os << "("; _u.print(os); os<<" % "; _v.print(os); os<<")";}
};

/*
   Expression for scalar division operation (first version)
 */
template <typename E1, typename E2>
class divide_expr : public _expr<divide_expr<E1,E2> >
{
    typename E1::Nested_t _u;
    typename E2::Nested_t _v;

public:
    typedef typename E1::Scalar Scalar;

public:
    enum {ScalarValued = E1::ScalarValued};
    enum {Space = E1::Space}; // The denominator E2 has to be scalar.

    divide_expr(_expr<E1> const& u, _expr<E2> const& v)
    : _u(u), _v(v)
    {
        GISMO_STATIC_ASSERT(E2::ScalarValued, "The denominator needs to be scalar valued.");
    }

    AutoReturn_t eval(const index_t k) const
    { return ( _u.eval(k) / _v.eval(k) ); }

    index_t rows() const { return _u.rows(); }
    index_t cols() const { return _u.cols(); }
    void setFlag() const { _u.setFlag(); _v.setFlag();}
    void parse(gsSortedVector<const gsFunctionSet<Scalar>*> & evList) const
    { _u.parse(evList); _v.parse(evList); }

    static constexpr bool rowSpan() { return E1::rowSpan(); }
    static bool colSpan() { return E1::colSpan(); }

    const gsFeSpace<Scalar> & rowVar() const { return _u.rowVar(); }
    const gsFeSpace<Scalar> & colVar() const { return _u.colVar(); }

    void print(std::ostream &os) const
    { os << "("; _u.print(os);os <<" / ";_v.print(os);os << ")"; }
};

/*
   Division specialization (second version) for constant value denominator
 */
template <typename E1>
class divide_expr<E1,typename E1::Scalar>
    : public _expr<divide_expr<E1,typename E1::Scalar> >
{
public:
    typedef typename E1::Scalar Scalar;

private:
    typename E1::Nested_t _u;
    Scalar  const   _c;

public:
    enum {ScalarValued = E1::ScalarValued};

    divide_expr(_expr<E1> const& u, Scalar const  c)
    : _u(u), _c(c) { }

    AutoReturn_t eval(const index_t k) const
    { return ( _u.eval(k) / _c ); }

    index_t rows() const { return _u.rows(); }
    index_t cols() const { return _u.cols(); }
    void setFlag() const { _u.setFlag(); }
    void parse(gsSortedVector<const gsFunctionSet<Scalar>*> & evList) const
    { _u.parse(evList); }

    static constexpr bool rowSpan() { return E1::rowSpan(); }
    static bool colSpan() { return E1::colSpan(); }

    void print(std::ostream &os) const
    { os << "("; _u.print(os);os <<"/"<< _c << ")"; }
};

/*
   Division specialization (third version) for constant value
   numerator
 */
template <typename E2>
class divide_expr<typename E2::Scalar,E2>
    : public _expr<divide_expr<typename E2::Scalar,E2> >
{
public:
    typedef typename E2::Scalar Scalar;

private:
    Scalar  const   _c;
    typename E2::Nested_t _u;
public:
    enum {ScalarValued = 1};

    divide_expr(Scalar const c, _expr<E2> const& u)
    : _c(c), _u(u)
    { GISMO_STATIC_ASSERT(E2::ScalarValued, "The denominator needs to be scalar valued."); }

    Scalar eval(const index_t k) const
    { return ( _c / _u.val().eval(k) ); }

    index_t rows() const { return 0; }
    index_t cols() const { return 0; }
    void setFlag() const { _u.setFlag(); }
    void parse(gsSortedVector<const gsFunctionSet<Scalar>*> & evList) const
    { _u.parse(evList); }

    static constexpr bool rowSpan() { return false; }
    static bool colSpan() { return false; }

    void print(std::ostream &os) const
    { os << "("<< _c <<"/";_u.print(os);os << ")";}
};

/*
   Expression for addition operation
 */
template <typename E1, typename E2>
class add_expr : public _expr<add_expr<E1, E2> >
{
    typename E1::Nested_t _u;
    typename E2::Nested_t _v;

public:
    enum {ScalarValued = E1::ScalarValued && E2::ScalarValued,
          ColBlocks = E1::ColBlocks && E2::ColBlocks };
    enum {Space = E1::Space}; // == E2::Space

    typedef typename E1::Scalar Scalar;

    add_expr(_expr<E1> const& u, _expr<E2> const& v)
    : _u(u), _v(v)
    {
        // false on c++98 ?
        //GISMO_STATIC_ASSERT((int)(E1::ColBlocks)==(int)(E2::ColBlocks), "Cannot add if the number of colums do not agree.");
        GISMO_ASSERT((int)E1::ColBlocks == (int)E2::ColBlocks, "Error: "<< E1::ColBlocks
                     <<"!="<< E2::ColBlocks);
    }

    AutoReturn_t eval(const index_t k) const
    {
        // (?) Wrong dimensions 0!=1 in + operation ?
        GISMO_ASSERT(_u.rows() == _v.rows(),
                     "Wrong dimensions "<<_u.rows()<<"!="<<_v.rows()<<" in + operation:\n"
                     << _u <<" plus \n" << _v );
        GISMO_ASSERT(_u.cols() == _v.cols(),
                     "Wrong dimensions "<<_u.cols()<<"!="<<_v.cols()<<" in + operation:\n"
                     << _u <<" plus \n" << _v );
        return _u.eval(k) + _v.eval(k);
    }

    index_t rows() const { return _u.rows(); }
    index_t cols() const { return _u.cols(); }
    void setFlag() const { _u.setFlag(); _v.setFlag(); }
    void parse(gsSortedVector<const gsFunctionSet<Scalar>*> & evList) const
    { _u.parse(evList); _v.parse(evList); }

    static constexpr bool rowSpan() { return E1::rowSpan(); }
    static bool colSpan() { return E1::colSpan(); }

    index_t cardinality_impl() const { return _u.cardinality_impl(); }

    const gsFeSpace<Scalar> & rowVar() const { return _u.rowVar(); }
    const gsFeSpace<Scalar> & colVar() const { return _v.colVar(); }

    void print(std::ostream &os) const
    { os << "("; _u.print(os);os <<" + ";_v.print(os);os << ")"; }
};

/*// testing, |, ^, &, <<, >>, ||, &&,  unary ~
template <typename E1, typename E2> add_expr<E1,E2> const
operator|(_expr<E1> const& u, _expr<E2> const& v)
{ return add_expr<E1, E2>(u, v); }
template <typename E1, typename E2> add_expr<E1,E2> const
operator^(_expr<E1> const& u, _expr<E2> const& v)
{ return add_expr<E1, E2>(u, v); }
*/


/*
lincom_expr (lc) ?
   Expression for (square) matrix summation operation

   M [r x r*k] is a list of matrices
   Summation is done over k,
   [M1 M2 .. Mk]

   u [s x k] is a list of vectors

   Computed quantity is of size [r x r*s] and contains
   [ ... sum_k(Mk * u(s,k) ) ... ]_s
 */
template <typename E1, typename E2>
class summ_expr : public _expr<summ_expr<E1,E2> >
{
public:
    typedef typename E1::Scalar Scalar;

    enum {ScalarValued = 0, ColBlocks = E1::rowSpan()};
    enum {Space = E1::Space };

    summ_expr(E1 const& u, E2 const& M) : _u(u), _M(M) { }

    const gsMatrix<Scalar> & eval(const index_t k) const
    {
        MatExprType sl = _u.eval(k);
        const index_t sr  = sl.rows();
        MatExprType ml = _M.eval(k);
        const index_t mr  = ml.rows();
        const index_t mb  = ml.cols() / mr;

        res.setZero(mr, sr * mr);
        for (index_t i = 0; i!=sr; ++i)
            for (index_t t = 0; t!=mb; ++t) // lc
                res.middleCols(i*mr,mr) += sl(i,t) * ml.middleCols(t*mr,mr);
        return res;
    }

    index_t rows() const { return _M.rows(); }
    index_t cols() const { return _u.rows() * _M.rows(); }
    void setFlag() const { _u.setFlag(); _M.setFlag(); }
    void parse(gsSortedVector<const gsFunctionSet<Scalar>*> & evList) const
    { _u.parse(evList); _M.parse(evList); }

    static constexpr bool rowSpan() { return E1::rowSpan(); }
    static bool colSpan() { return false; }

    const gsFeSpace<Scalar> & rowVar() const { return _u.rowVar(); }
    const gsFeSpace<Scalar> & colVar() const { return gsNullExpr<Scalar>::get(); }

    void print(std::ostream &os) const
    { os << "sum("; _M.print(os); os<<","; _u.print(os); os<<")"; }

private:
    typename E1::Nested_t _u;
    typename E2::Nested_t _M;

    mutable gsMatrix<Scalar> res;
};


/*
   Expression for subtraction operation
 */
template <typename E1, typename E2>
class sub_expr : public _expr<sub_expr<E1, E2> >
{
    typename E1::Nested_t _u;
    typename E2::Nested_t _v;

public:
    enum {ScalarValued = E1::ScalarValued && E2::ScalarValued,
          ColBlocks = E1::ColBlocks && E2::ColBlocks };
    enum {Space = E1::Space}; // == E2::Space

    typedef typename E1::Scalar Scalar;

    sub_expr(_expr<E1> const& u, _expr<E2> const& v)
    : _u(u), _v(v)
    {
        GISMO_STATIC_ASSERT((int)E1::ColBlocks == (int)E2::ColBlocks, "Cannot subtract if the number of colums do not agree.");
        /* // Note: rows()/cols() might be still pending at construction time..
        GISMO_ASSERT(_u.rows() == _v.rows(),
                     "Wrong dimensions "<<_u.rows()<<"!="<<_v.rows()<<" in - operation");
        GISMO_ASSERT(_u.cols() == _v.cols(),
                     "Wrong dimensions "<<_u.cols()<<"!="<<_v.cols()<<" in - operation");
        */
    }

    AutoReturn_t eval(const index_t k) const
    {
        GISMO_ASSERT(_u.rows() == _v.rows(),
                     "Wrong dimensions "<<_u.rows()<<"!="<<_v.rows()<<" in - operation:\n" << _u <<" minus \n" << _v );
        GISMO_ASSERT(_u.cols() == _v.cols(),
                     "Wrong dimensions "<<_u.cols()<<"!="<<_v.cols()<<" in - operation:\n" << _u <<" minus \n" << _v );
        //gsDebugVar( (_u.eval(k) - _v.eval(k)) );
        //gsDebugVar( (_u.eval(k) - _v.eval(k)).squaredNorm() );
        return (_u.eval(k) - _v.eval(k) );
    }

    index_t rows() const { return _u.rows(); }
    index_t cols() const { return _u.cols(); }
    void setFlag() const { _u.setFlag(); _v.setFlag(); }
    void parse(gsSortedVector<const gsFunctionSet<Scalar>*> & evList) const
    { _u.parse(evList); _v.parse(evList); }

    static constexpr bool rowSpan() { return E1::rowSpan(); }
    static bool colSpan() { return E2::colSpan(); }

    const gsFeSpace<Scalar> & rowVar() const { return _u.rowVar(); }
    const gsFeSpace<Scalar> & colVar() const { return _v.colVar(); }

    void print(std::ostream &os) const
    { os << "("; _u.print(os); os<<" - ";_v.print(os); os << ")";}
};

//template <typename E2> EIGEN_STRONG_INLINE
//sub_expr<E1,E2> const operator-(typename E2::Scalar const& u, _expr<E2> const& v)
//{ return sub_expr<E1, E2>(u, v); }

/*
   Expression for symmetrization operation
 */
template <typename E>
class symm_expr : public _expr<symm_expr<E> >
{
    typename E::Nested_t _u;

    mutable gsMatrix<typename E::Scalar> tmp;
public:
    typedef typename E::Scalar Scalar;

    symm_expr(_expr<E> const& u)
    : _u(u) { }

    MatExprType eval(const index_t k) const
    {
        //const MatExprType tmp = _u.eval(k);
        tmp = _u.eval(k);
        // todo: avoid temporary or not ?
        return tmp * tmp.transpose();
    }

    index_t rows() const { return _u.rows(); }
    index_t cols() const { return _u.rows(); }
    void setFlag() const { _u.setFlag(); }
    void parse(gsSortedVector<const gsFunctionSet<Scalar>*> & evList) const
    { _u.parse(evList); }

    static constexpr bool rowSpan() { return E::rowSpan(); }
    static bool colSpan() { return E::rowSpan(); }

    const gsFeSpace<Scalar> & rowVar() const { return _u.rowVar(); }
    const gsFeSpace<Scalar> & colVar() const { return _u.rowVar(); }

    void print(std::ostream &os) const { os << "symm("; _u.print(os); os <<")"; }
};

template <typename E>
class symmetrize_expr : public _expr<symmetrize_expr<E> >
{
    typename E::Nested_t _u;

    mutable gsMatrix<typename E::Scalar> tmp;
public:
    enum {Space = E::Space};
    typedef typename E::Scalar Scalar;

    symmetrize_expr(_expr<E> const& u)
    : _u(u) { }

    MatExprType eval(const index_t k) const
    {
        //const MatExprType tmp = _u.eval(k);
        tmp = _u.eval(k);
        // todo: avoid temporary or not ?
        return tmp + tmp.transpose();
    }

    index_t rows() const { return _u.rows(); }
    index_t cols() const { return _u.rows(); }
    void setFlag() const { _u.setFlag(); }
    void parse(gsSortedVector<const gsFunctionSet<Scalar>*> & evList) const
    { _u.parse(evList); }

    static constexpr bool rowSpan() { return E::rowSpan(); }
    static bool colSpan() { return E::rowSpan(); }

    const gsFeSpace<Scalar> & rowVar() const { return _u.rowVar(); }
    const gsFeSpace<Scalar> & colVar() const { return _u.rowVar(); }
    index_t cardinality_impl() const { return _u.cardinality_impl(); }

    void print(std::ostream &os) const { os << "symmetrize("; _u.print(os); os <<")"; }
};

/* Symmetrization operation
template <typename E> symm_expr<E> const
symm(_expr<E> const& u) { return symm_expr<E>(u);}
*/

#undef MatExprType
#undef AutoReturn_t
//----------------------------------------------------------------------------------

// Returns the unit as an expression
//EIGEN_STRONG_INLINE _expr<real_t> one() { return _expr<real_t>(1); }

/// The identity matrix of dimension \a dim
EIGEN_STRONG_INLINE idMat_expr id(const index_t dim) { return idMat_expr(dim); }

/// The gradient of a solution variable
template<class T> EIGEN_STRONG_INLINE
solGrad_expr<T> grad(const gsFeSolution<T> & u) { return solGrad_expr<T>(u); }

/// The gradient of a variable
template<class E> EIGEN_STRONG_INLINE
grad_expr<E> grad(const E & u) { return grad_expr<E>(u); }

/// The derivative of the jacobian of a geometry map with respect to a coordinate.
template<class E> EIGEN_STRONG_INLINE
dJacdc_expr<E> dJacdc(const E & u, index_t c) { return dJacdc_expr<E>(u,c); }

/// The curl of a finite element variable
template<class T> EIGEN_STRONG_INLINE
curl_expr<T> curl(const gsFeVariable<T> & u) { return curl_expr<T>(u); }

/// The nabla (\f$\nabla\f$) of a finite element variable
template<class T> EIGEN_STRONG_INLINE
nabla_expr<T> nabla(const gsFeVariable<T> & u) { return nabla_expr<T>(u); }

/// The (outer pointing) boundary normal of a geometry map
template<class T> EIGEN_STRONG_INLINE
onormal_expr<T> nv(const gsGeometryMap<T> & u) { return onormal_expr<T>(u); }

template<class T> EIGEN_STRONG_INLINE
normal_expr<T> sn(const gsGeometryMap<T> & u) { return normal_expr<T>(u); }

/// The tangent boundary vector of a geometry map
template<class T> EIGEN_STRONG_INLINE
tangent_expr<T> tv(const gsGeometryMap<T> & u) { return tangent_expr<T>(u); }

/// The laplacian of a finite element variable
template<class T> EIGEN_STRONG_INLINE
lapl_expr<T> lapl(const gsFeVariable<T> & u) { return lapl_expr<T>(u); }

/// The first fundamental form of \a G //fform is buggy ?
// template<class T> EIGEN_STRONG_INLINE fform_expr<T> fform(const gsGeometryMap<T> & G) { return fform_expr<T>(G); }

/// The Jacobian matrix of a geometry map
template<class T> EIGEN_STRONG_INLINE
jacG_expr<T> jac(const gsGeometryMap<T> & G) { return jacG_expr<T>(G); }

/// The Jacobian matrix of a FE variable
template<class E> EIGEN_STRONG_INLINE
jac_expr<E> jac(const E & u) { return jac_expr<E>(u); }

/// The Jacobian matrix of a vector function
template<class T> EIGEN_STRONG_INLINE
fjac_expr<T> fjac(const gsFeVariable<T> & u) { return fjac_expr<T>(u); }

/// The Hessian matrix of (each coordianate of) the geometry map \a G
//template<class T> EIGEN_STRONG_INLINE hess_expr<T> hess(const gsGeometryMap<T> & G) { return hess_expr<T >(G); }

/// The Hessian matrix of a finite element variable
//template<class T> EIGEN_STRONG_INLINE hess_expr<T> hess(const gsFeVariable<T> & u) { return hess_expr<T>(u); }

template<class E> EIGEN_STRONG_INLINE
hess_expr<E> hess(const E & u) { return hess_expr<E>(u); }

/// The partial derivatives of the Jacobian matrix of a geometry map
template<class T> EIGEN_STRONG_INLINE
dJacG_expr<T> dJac(const gsGeometryMap<T> & G) { return dJacG_expr<T>(G); }

/// The measure of a geometry map
template<class T> EIGEN_STRONG_INLINE
meas_expr<T> meas(const gsGeometryMap<T> & G) { return meas_expr<T>(G); }

/// Multiplication operator for expressions
template <typename E1, typename E2> EIGEN_STRONG_INLINE
mult_expr<E1,E2> const operator*(_expr<E1> const& u, _expr<E2> const& v)
{ return mult_expr<E1, E2>(u, v); }

template <typename E2> EIGEN_STRONG_INLINE
mult_expr<typename E2::Scalar,E2,false> const
operator*(typename E2::Scalar const& u, _expr<E2> const& v)
{ return mult_expr<typename E2::Scalar, E2, false>(u, v); }
//{ return mult_expr<_expr<typename E2::Scalar>,E2, false>(u, v); }

template <typename E1> EIGEN_STRONG_INLINE
mult_expr<typename E1::Scalar,E1,false> const
operator*(_expr<E1> const& v, typename E1::Scalar const& u)
{ return mult_expr<typename E1::Scalar,E1, false>(u, v); }
//{ return mult_expr<_expr<typename E1::Scalar>,E1, false>(u, v); }

template <typename E1> EIGEN_STRONG_INLINE
mult_expr<typename E1::Scalar,E1,false> const
operator-(_expr<E1> const& u)
{ return mult_expr<typename E1::Scalar,E1, false>(-1, u); }
//{ return mult_expr<_expr<typename E1::Scalar>,E1, false>(-1, u); }

/*
template <typename E1> mult_expr<gsMatrix<typename E1::Scalar>,E1,false> const
operator*(gsMatrix<typename E1::Scalar> const& u, _expr<E1> const& v)
{ return mult_expr<gsMatrix<typename E1::Scalar>,E1, false>(u, v); }
*/

/// Frobenious product (also known as double dot product) operator for expressions
template <typename E1, typename E2> EIGEN_STRONG_INLINE
frprod_expr<E1,E2> const  operator%(_expr<E1> const& u, _expr<E2> const& v)
{ return frprod_expr<E1, E2>(u, v); }

/// Scalar division operator for expressions
template <typename E1, typename E2> EIGEN_STRONG_INLINE
divide_expr<E1,E2> const operator/(_expr<E1> const& u, _expr<E2> const& v)
{ return divide_expr<E1,E2>(u, v); }

template <typename E> EIGEN_STRONG_INLINE
divide_expr<E,typename E::Scalar> const
operator/(_expr<E> const& u, const typename E::Scalar v)
{ return divide_expr<E,typename E::Scalar>(u, v); }

template <typename E> EIGEN_STRONG_INLINE
divide_expr<typename E::Scalar,E> const
operator/(const typename E::Scalar u, _expr<E> const& v)
{ return divide_expr<typename E::Scalar,E>(u, v); }

/// Addition operator for expressions
template <typename E1, typename E2> EIGEN_STRONG_INLINE
add_expr<E1,E2> const operator+(_expr<E1> const& u, _expr<E2> const& v)
{ return add_expr<E1, E2>(u, v); }

/// Matrix-summation operator for expressions
template <typename E1, typename E2> EIGEN_STRONG_INLINE
summ_expr<E1,E2> const summ(E1 const & u, E2 const& M)
{ return summ_expr<E1,E2>(u, M); }

/// Matrix by space TODO: find better name and/or description? And is this the best place?
/// [Jg Jg Jg] * Jb ..
template <typename E1, typename E2> EIGEN_STRONG_INLINE
matrix_by_space_expr<E1,E2> const matrix_by_space(E1 const & u, E2 const& v)
{ return matrix_by_space_expr<E1,E2>(u, v); }

/// Matrix by space TODO: find better name and/or description? And is this the best place?
/// [Jg Jg Jg] * Jb ..
template <typename E1, typename E2> EIGEN_STRONG_INLINE
matrix_by_space_expr_tr<E1,E2> const matrix_by_space_tr(E1 const & u, E2 const& v)
{ return matrix_by_space_expr_tr<E1,E2>(u, v); }

/// Subtraction operator for expressions
template <typename E1, typename E2> EIGEN_STRONG_INLINE
sub_expr<E1,E2> const operator-(_expr<E1> const& u, _expr<E2> const& v)
{ return sub_expr<E1, E2>(u, v); }

template <typename E2> EIGEN_STRONG_INLINE
sub_expr<_expr<typename E2::Scalar>,E2> const
operator-(typename E2::Scalar const& s, _expr<E2> const& v)
{
    // assert E2::ScalarValued
    return sub_expr<_expr<typename E2::Scalar>, E2>(_expr<typename E2::Scalar>(s), v);
}


//----------------------------------------------------------------------------------
#if __cplusplus >= 201402L || _MSVC_LANG >= 201402L

// Shortcuts for common quantities, for instance function
// transformations by the geometry map \a G
#define GISMO_SHORTCUT_VAR_EXPRESSION(name,impl) template<class E> EIGEN_STRONG_INLINE \
auto name(const E & u) { return impl; }
#define GISMO_SHORTCUT_MAP_EXPRESSION(name,impl) template<class T> EIGEN_STRONG_INLINE \
auto name(const gsGeometryMap<T> & G) { return impl; }
#define GISMO_SHORTCUT_PHY_EXPRESSION(name,impl) template<class E> EIGEN_STRONG_INLINE \
    auto name(const E & u, const gsGeometryMap<typename E::Scalar> & G) { return impl; }

// Divergence
GISMO_SHORTCUT_VAR_EXPRESSION(  div, jac(u).trace() )
GISMO_SHORTCUT_PHY_EXPRESSION( idiv, ijac(u,G).trace()    )

// The unit (normalized) boundary (outer pointing) normal
GISMO_SHORTCUT_MAP_EXPRESSION(unv, nv(G).normalized()   ) //(!) bug + mem. leak

GISMO_SHORTCUT_PHY_EXPRESSION(igrad, grad(u)*jac(G).ginv() ) // transpose() problem ??
GISMO_SHORTCUT_VAR_EXPRESSION(igrad, grad(u) ) // u is presumed to be defined over G

GISMO_SHORTCUT_PHY_EXPRESSION( ijac, jac(u) * jac(G).ginv())

GISMO_SHORTCUT_PHY_EXPRESSION(ihess,
jac(G).ginv().tr()*( hess(u) - summ(igrad(u,G),hess(G)) ) * jac(G).ginv() )
GISMO_SHORTCUT_VAR_EXPRESSION(ihess, hess(u) )

GISMO_SHORTCUT_PHY_EXPRESSION(ilapl, ihess(u,G).trace()   )
GISMO_SHORTCUT_VAR_EXPRESSION(ilapl, hess(u).trace() )

GISMO_SHORTCUT_VAR_EXPRESSION(fform, jac(u).tr()*jac(u) )

#else
// note for C++11 and older: to fix
//error: could not convert .. from ‘A' to 'B'
// we need to update the return type from B to A

#define GISMO_SHORTCUT_VAR_EXPRESSION(name,impl) \
name(const gsFeVariable<T> & u) { return impl; }
#define GISMO_SHORTCUT_MAP_EXPRESSION(name,impl) \
name(const gsGeometryMap<T> & G) { return impl; }

//#define GISMO_SHORTCUT_PHY_EXPRESSION(name,impl) name(const gsFeVariable<T> & u, const gsGeometryMap<T> & G) { return impl; }
#define GISMO_SHORTCUT_PHY_EXPRESSION(name,impl) \
name(const E & u, const gsGeometryMap<typename E::Scalar> & G) { return impl; }


template<class T> EIGEN_STRONG_INLINE trace_expr<jac_expr<T> >
GISMO_SHORTCUT_VAR_EXPRESSION(div, jac(u).trace() )

template<class T> EIGEN_STRONG_INLINE normalized_expr<onormal_expr<T> >
GISMO_SHORTCUT_MAP_EXPRESSION(unv, nv(G).normalized() )

//template<class T> EIGEN_STRONG_INLINE
template<class E> EIGEN_STRONG_INLINE
mult_expr<grad_expr<E>,jacGinv_expr<typename E::Scalar>, 0>
GISMO_SHORTCUT_PHY_EXPRESSION(igrad, grad(u)*jac(G).ginv())

template<class T> EIGEN_STRONG_INLINE grad_expr<gsFeVariable<T> > // u is presumed to be defined over G
GISMO_SHORTCUT_VAR_EXPRESSION(igrad, grad(u))

template<class E> EIGEN_STRONG_INLINE
mult_expr<jac_expr<E>,jacGinv_expr<typename E::Scalar>, 1>
GISMO_SHORTCUT_PHY_EXPRESSION(ijac, jac(u) * jac(G).ginv() )

template<class E> EIGEN_STRONG_INLINE
trace_expr<mult_expr<jac_expr<E>,jacGinv_expr<typename E::Scalar>, 1> >
GISMO_SHORTCUT_PHY_EXPRESSION(idiv, ijac(u,G).trace() )

template<class E> EIGEN_STRONG_INLINE
mult_expr<mult_expr<tr_expr<jacGinv_expr<typename E::Scalar> >,sub_expr<hess_expr<E>,summ_expr<mult_expr<grad_expr<E>, jacGinv_expr<typename E::Scalar>, 0>, hess_expr<gsGeometryMap<typename E::Scalar> > > >, 0>, jacGinv_expr<typename E::Scalar>, 0>
GISMO_SHORTCUT_PHY_EXPRESSION(ihess, jac(G).ginv().tr()*(hess(u)-summ(igrad(u,G),hess(G)))*jac(G).ginv() )

template<class E> EIGEN_STRONG_INLINE trace_expr<
mult_expr<mult_expr<tr_expr<jacGinv_expr<typename E::Scalar> >,sub_expr<hess_expr<E>,summ_expr<mult_expr<grad_expr<E>, jacGinv_expr<typename E::Scalar>, 0>, hess_expr<gsGeometryMap<typename E::Scalar> > > >, 0>, jacGinv_expr<typename E::Scalar>, 0>
    >
GISMO_SHORTCUT_PHY_EXPRESSION(ilapl, ihess(u,G).trace() )

template<class T> EIGEN_STRONG_INLINE hess_expr<gsFeVariable<T> >
GISMO_SHORTCUT_VAR_EXPRESSION(ihess, hess(u) )

template<class T> EIGEN_STRONG_INLINE trace_expr<hess_expr<gsGeometryMap<T> > >
GISMO_SHORTCUT_VAR_EXPRESSION(ilapl, hess(u).trace() )

#endif
#undef GISMO_SHORTCUT_PHY_EXPRESSION
#undef GISMO_SHORTCUT_VAR_EXPRESSION
#undef GISMO_SHORTCUT_MAP_EXPRESSION

} // namespace expr

} //namespace gismo<|MERGE_RESOLUTION|>--- conflicted
+++ resolved
@@ -815,13 +815,7 @@
 
         for (index_t c = 0; c!=dim; c++) // for all components
         {
-<<<<<<< HEAD
             for (index_t i = 0; i < sz; ++i) // loop over all basis functions (even the eliminated ones)
-=======
-            const index_t ii = m_mapper.index(i, p);
-
-            if ( m_mapper.is_free_index(ii) ) // DoF value is in the solVector
->>>>>>> b7f35075
             {
                 const int ii = m_mapper.index(i, p, c);
                 if ( m_mapper.is_free_index(ii) ) // DoF value is in the solVector
