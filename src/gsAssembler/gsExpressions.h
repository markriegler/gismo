--- conflicted
+++ resolved
@@ -952,12 +952,8 @@
             {
                 const int ii = m_sd->mapper.index(i, p, c);
                 if ( m_sd->mapper.is_free_index(ii) ) // DoF value is in the solVector
-<<<<<<< HEAD
-                    result(i,c) = solVector(ii,0);
-=======
                   for(index_t s = 0; s != solVector.cols(); ++s )
                     result(i,c+s) = solVector(ii,s); //assume dim==1 xor solVector.cols()==1
->>>>>>> e4c498ea
                 else // eliminated DoF: fill with Dirichlet data
                     result(i,c) =  m_sd->fixedDofs.at( m_sd->mapper.global_to_bindex(ii) );
             }
