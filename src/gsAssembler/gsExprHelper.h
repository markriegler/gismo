/** @file gsExprHelper.h

    @brief Generic expressions helper

    This file is part of the G+Smo library.

    This Source Code Form is subject to the terms of the Mozilla Public
    License, v. 2.0. If a copy of the MPL was not distributed with this
    file, You can obtain one at http://mozilla.org/MPL/2.0/.

    Author(s): A. Mantzaflaris
*/

#pragma once

#include <gsAssembler/gsExpressions.h>
#include <gsUtils/gsThreaded.h>

namespace gismo
{

/**
   Class holding an expression environment
 */
template<class T>
class gsExprHelper
{
private:
    gsExprHelper(const gsExprHelper &);

    gsExprHelper() : m_mirror(nullptr), mesh_ptr(nullptr),
                     mutSrc(nullptr), mutMap(nullptr)
    { }

    explicit gsExprHelper(gsExprHelper * m)
    : m_mirror(memory::make_shared_not_owned(m)),
      mesh_ptr(m->mesh_ptr), mutSrc(nullptr), mutMap(nullptr)
    { }

private:
    typedef util::gsThreaded<gsFuncData<T> > thFuncData;
    typedef util::gsThreaded<gsMapData<T> >  thMapData;
    typedef std::map<const gsFunctionSet<T>*,thFuncData>  FuncData;
    typedef std::map<const gsFunctionSet<T>*,thMapData>  MapData;
    typedef std::pair<const gsFunctionSet<T>*,thMapData*> CFuncKey;
    typedef std::map<CFuncKey,thFuncData>  CFuncData;

    typedef typename FuncData::iterator FuncDataIt;
    typedef typename MapData ::iterator MapDataIt;
    typedef typename CFuncData ::iterator CFuncDataIt;

    util::gsThreaded<gsMatrix<T> > m_points;
    FuncData  m_fdata;///< functions
    MapData   m_mdata;///< maps
    CFuncData m_cdata;///< compositions

    memory::shared_ptr<gsExprHelper> m_mirror;

    const gsMultiBasis<T> * mesh_ptr;

    // mutable pair of variable and data,
    // ie. not uniquely assigned to a gsFunctionSet
    const gsFunctionSet<T> * mutSrc;
    const gsFunctionSet<T> * mutMap;
    thFuncData               mutData;

    // Represents the current element
    expr::gsFeElement<T> m_element;

public:
    typedef memory::unique_ptr<gsExprHelper> uPtr;
    typedef memory::shared_ptr<gsExprHelper>  Ptr;

    typedef const expr::gsGeometryMap<T>   geometryMap;
    typedef       expr::gsFeElement<T> &   element;
    typedef const expr::gsFeVariable<T>    variable;
    typedef const expr::gsFeSpace<T>       space;
    typedef const expr::gsComposition<T>   composition;
    typedef const expr::gsNullExpr<T>      nullExpr;

public:

    ~gsExprHelper() { }

    gsMatrix<T> & points()    { return m_points; }
    gsMatrix<T> & pointsIfc() { return this->iface().m_points; }

    bool isMirrored() const { return nullptr!=m_mirror; }

    static uPtr make() { return uPtr(new gsExprHelper()); }

    void reset()
    {
        points().clear();
        //mapVar.reset();
    }

    void cleanUp()
    {
        #pragma omp single
        {
            m_mdata.clear();
            m_fdata.clear();
            m_cdata.clear();
            //mutSrc = nullptr;
            mutMap = nullptr;
            mutData.mine().flags = 0;
            if (isMirrored())
            {
                m_mirror->m_mdata.clear();
                m_mirror->m_fdata.clear();
                m_mirror->m_cdata.clear();
                //m_mirror->mutSrc = nullptr;
                m_mirror->mutMap = nullptr;
                m_mirror->mutData.mine().flags = 0;
            }
        }//implicit barrier
    }

    void setMultiBasis(const gsMultiBasis<T> & mesh) { mesh_ptr = &mesh; }

    bool multiBasisSet() { return NULL!=mesh_ptr;}

    const gsMultiBasis<T> & multiBasis()
    {
        GISMO_ASSERT(multiBasisSet(), "Integration elements not set.");
        return *mesh_ptr;
    }

    const gsMultiPatch<T> & multiPatch() const
    {
        GISMO_ASSERT(!m_mdata.empty(), "Geometry map not set.");
        GISMO_ASSERT(nullptr!=dynamic_cast<const gsMultiPatch<T>*>(m_mdata.begin()->first), "Multipatch geometry map not set.");
        return *static_cast<const gsMultiPatch<T>*>(m_mdata.begin()->first);
    }

    const gsMapData<T> & multiPatchData() const
    {
        GISMO_ASSERT(!m_mdata.empty(), "Geometry map not set.");
        return m_mdata.begin()->second;
    }

    geometryMap getMap(const gsFunctionSet<T> & mp)
    {
        expr::gsGeometryMap<T> gm;
        gm.setSource(mp);
        return gm;
    }

    expr::gsFeVariable<T> getVar(const gsFunctionSet<T> & mp, index_t dim = 1)
    {
        expr::gsFeVariable<T> var;
        var.setSource(mp);
        var.setDim(dim);
        return var;
    }

    composition getVar(const gsFunctionSet<T> & mp, geometryMap & G)
    {
        expr::gsComposition<T> var(G);
        var.setSource(mp);
        return var;
    }

    expr::gsFeSpace<T> getSpace(const gsFunctionSet<T> & mp, index_t dim = 1)
    {
        expr::gsFeSpace<T> var;
        var.setSource(mp);
        var.setDim(dim);
        return var;
    }

    variable getMutVar() const
    {
        expr::gsFeVariable<T> var;
        return var;
    }

    element getElement() { return m_element; }

    composition getMutVar(geometryMap & G)
    {
        expr::gsComposition<T> var(G);
        //mutMap = &G.source();
        return var;
    }

    void setMutSource(const gsFunction<T> & func)
    {
        mutSrc = &func;
    }

    //void clearMutSource() ?

private:

    inline gsExprHelper & iface()
    {
        if (nullptr==m_mirror )
            m_mirror = memory::make_shared(new gsExprHelper(this));
        return *m_mirror;
    }

    template <class E1>
    void _parse(const expr::_expr<E1> & a1)
    {
        a1.parse(*this);
        //a1.print(gsInfo);
    }

    template <class E1, class... Rest>
    void _parse(const expr::_expr<E1> & a1, Rest &... restArgs)
    {
        _parse(a1);
        _parse(restArgs...);
    }

    template<size_t I, typename... Ts>
    void _parse_tuple_i (const std::tuple<Ts...> &tuple)
    {
        std::get<I>(tuple).parse(*this);
        if (I + 1 < sizeof... (Ts))
            _parse_tuple_i<(I+1 < sizeof... (Ts) ? I+1 : I)> (tuple);
    }

    template<typename... Ts>
    void _parse_tuple (const std::tuple<Ts...> &tuple) {_parse_tuple_i<0>(tuple);}

    void setInitialFlags()
    {
        // Additional evaluation flags
        for (MapDataIt it  = m_mdata.begin(); it != m_mdata.end(); ++it)
            it->second.mine().flags |= SAME_ELEMENT|NEED_ACTIVE;
        for (FuncDataIt it = m_fdata.begin(); it != m_fdata.end(); ++it)
            it->second.mine().flags |= SAME_ELEMENT|NEED_ACTIVE;
        for (CFuncDataIt it  = m_cdata.begin(); it != m_cdata.end(); ++it)
            it->second.mine().flags |= SAME_ELEMENT|NEED_ACTIVE;
        // gsInfo<< "\n-fdata: "<< m_fdata.size()<<"\n";
        // gsInfo<< "-mdata: "<< m_mdata.size()<<"\n";
        // gsInfo<< "-cdata: "<< m_cdata.size()<<std::endl;

        if (isMirrored())
        {
            for (MapDataIt it  = m_mirror->m_mdata.begin(); it != m_mirror->m_mdata.end(); ++it)
                it->second.mine().flags |= SAME_ELEMENT|NEED_ACTIVE;
            for (FuncDataIt it = m_mirror->m_fdata.begin(); it != m_mirror->m_fdata.end(); ++it)
                it->second.mine().flags |= SAME_ELEMENT|NEED_ACTIVE;
            for (CFuncDataIt it  = m_mirror->m_cdata.begin(); it != m_mirror->m_cdata.end(); ++it)
                it->second.mine().flags |= SAME_ELEMENT|NEED_ACTIVE;
            // gsInfo<< "+fdata: "<< m_mirror->m_fdata.size()<<"\n";
            // gsInfo<< "+mdata: "<< m_mirror->m_mdata.size()<<"\n";
            // gsInfo<< "+cdata: "<< m_mirror->m_cdata.size()<<std::endl;
        }
    }

public:

    template<class... Ts>
    void parse(const std::tuple<Ts...> &tuple)
    {
        cleanUp(); //assumes parse is called once.
        _parse_tuple(tuple);
        setInitialFlags();
    }

    template<class... expr>
    void parse(const expr &... args)
    {
        cleanUp(); //assumes parse is called once.
        _parse(args...);
<<<<<<< HEAD

        // Add initial evaluation flags
        for (MapDataIt it  = m_mdata.begin(); it != m_mdata.end(); ++it)
            it->second.mine().flags |= SAME_ELEMENT|NEED_ACTIVE;
        for (FuncDataIt it = m_fdata.begin(); it != m_fdata.end(); ++it)
            it->second.mine().flags |= SAME_ELEMENT|NEED_ACTIVE;
        for (CFuncDataIt it  = m_cdata.begin(); it != m_cdata.end(); ++it)
            it->second.mine().flags |= SAME_ELEMENT|NEED_ACTIVE;

        /*
        gsInfo<< "\nfdata: "<< m_fdata.size()<<"\n";
        gsInfo<< "mdata: "<< m_mdata.size()<<"\n";
        gsInfo<< "cdata: "<< m_cdata.size()<<"\n";
        if (m_mirror)
        {
            gsInfo<< "\nfdata2: "<< iface().m_fdata.size()<<"\n";
            gsInfo<< "mdata2: "  << iface().m_mdata.size()<<"\n";
            gsInfo<< "cdata2: "  << iface().m_cdata.size()<<"\n";
        }
        */
=======
        setInitialFlags();
>>>>>>> 988d34ba
    }

    void add(const expr::gsGeometryMap<T> & sym)
    {
        GISMO_ASSERT(NULL!=sym.m_fs, "Geometry map "<<&sym<<" is invalid");
        gsExprHelper & eh = (sym.isAcross() ? iface() : *this);
#       pragma omp critical (m_mdata_first_touch)
            const_cast<expr::gsGeometryMap<T>&>(sym)
                .setData(eh.m_mdata[sym.m_fs]);
    }

    void add(const expr::gsComposition<T> & sym)
    {
        //GISMO_ASSERT(NULL!=sym.m_fs, "Composition "<<&sym<<" is invalid");
        add(sym.inner());//the map
        sym.inner().data().flags |= NEED_VALUE;
        if (nullptr==sym.m_fs)
        {
            //gsInfo<<"\nGot BC composition\n";
            mutMap = &sym.inner().source();
            if (nullptr!=mutSrc)
            {
#               pragma omp critical (m_fdata_first_touch)
                const_cast<expr::gsComposition<T>&>(sym)
                    .setData( mutData );

                const_cast<expr::gsComposition<T>&>(sym)
                    .setSource(*mutSrc);
            }
            else
                gsWarn<<"\nSomething went terribly wrong here (add gsComposition).\n";
            return;
        }

        //register the function //if !=nullptr?
        auto k = std::make_pair(sym.m_fs,&m_mdata[sym.inner().m_fs]);
        auto it = m_cdata.find(k);
        gsExprHelper & eh = (sym.isAcross() ? iface() : *this);
        if (m_cdata.end()==it)
            // when the variable is added for the first time,
            // we have to be thread-safe (atomic).
#           pragma omp critical (m_cdata_first_touch)
            const_cast<expr::gsComposition<T>&>(sym)
                .setData(eh.m_cdata[ give(k) ]);
        else
            const_cast<expr::gsComposition<T>&>(sym)
                .setData(eh.m_cdata[ give(k) ]);
    }

    template <class E>
    void add(const expr::symbol_expr<E> & sym)
    {
        //parallel: variables become thread-local
        // for each variable we provide a gsFuncData pointer
        // in the same thread this can be the same ptr (as done now)
        gsExprHelper & eh = (sym.isAcross() ? iface() : *this);

        if (NULL!=sym.m_fs)
        {
            /*
            if ( 1==sym.m_fs->size() &&
                 sym.m_fs->domainDim()<=sym.m_fs->targetDim() )// map?
            {
                //gsDebug<<"+ Map "<< sym.m_fs <<"\n";
#               pragma omp critical (m_mdata_first_touch)
                const_cast<expr::symbol_expr<E>&>(sym)
                    .setData( eh.m_mdata[sym.m_fs] );
            }
            else
            */
            {
                //gsDebug<<"+ Func "<< sym.m_fs <<"\n";
#               pragma omp critical (m_fdata_first_touch)
                const_cast<expr::symbol_expr<E>&>(sym)
                    .setData( eh.m_fdata[sym.m_fs] );
            }
        }
        else
        {
            //gsDebug<<"\nGot a mutable variable.\n";
            if (nullptr!=mutSrc)
            {
#               pragma omp critical (m_fdata_first_touch)
                const_cast<expr::symbol_expr<E>&>(sym)
                    .setData( mutData );

                const_cast<expr::symbol_expr<E>&>(sym)
                    .setSource(*mutSrc);
            }
            else
                gsWarn<<"\nSomething went wrong here (add symbol_expr).\n";
        }
    }

    void precompute(const index_t patchIndex = 0,
                    boundary::side bs = boundary::none)
    {
        //First compute the maps
        for (MapDataIt it = m_mdata.begin(); it != m_mdata.end(); ++it)
        {
            it->second.mine().points.swap(m_points.mine());//swap
            it->second.mine().side    = bs;
            it->first->function(patchIndex).computeMap(it->second);
            it->second.mine().patchId = patchIndex;
            it->second.mine().points.swap(m_points.mine());
        }

        for (FuncDataIt it = m_fdata.begin(); it != m_fdata.end(); ++it)
        {
            it->first->piece(patchIndex)
                .compute(m_points, it->second);
            it->second.mine().patchId = patchIndex;
        }

        for (CFuncDataIt it = m_cdata.begin(); it != m_cdata.end(); ++it)
        {
            it->first.first->piece(patchIndex)
                .compute(it->first.second->mine().values[0], it->second);
            it->second.mine().patchId = patchIndex;
        }

        // Mutable variable to treat BCs
        if (nullptr!=mutSrc && 0!=mutData.mine().flags)
        {
            mutSrc->piece(patchIndex)
                .compute( mutMap ? m_mdata[mutMap].mine().values[0]
                          : m_points, mutData );
        }
    }

    void precompute(const boundaryInterface & iFace)
    {
        this->precompute    (iFace.first ().patch, iFace.first() .side());
        m_mirror->precompute(iFace.second().patch, iFace.second().side());
    }

};//class gsExprHelper


} //namespace gismo<|MERGE_RESOLUTION|>--- conflicted
+++ resolved
@@ -268,30 +268,7 @@
     {
         cleanUp(); //assumes parse is called once.
         _parse(args...);
-<<<<<<< HEAD
-
-        // Add initial evaluation flags
-        for (MapDataIt it  = m_mdata.begin(); it != m_mdata.end(); ++it)
-            it->second.mine().flags |= SAME_ELEMENT|NEED_ACTIVE;
-        for (FuncDataIt it = m_fdata.begin(); it != m_fdata.end(); ++it)
-            it->second.mine().flags |= SAME_ELEMENT|NEED_ACTIVE;
-        for (CFuncDataIt it  = m_cdata.begin(); it != m_cdata.end(); ++it)
-            it->second.mine().flags |= SAME_ELEMENT|NEED_ACTIVE;
-
-        /*
-        gsInfo<< "\nfdata: "<< m_fdata.size()<<"\n";
-        gsInfo<< "mdata: "<< m_mdata.size()<<"\n";
-        gsInfo<< "cdata: "<< m_cdata.size()<<"\n";
-        if (m_mirror)
-        {
-            gsInfo<< "\nfdata2: "<< iface().m_fdata.size()<<"\n";
-            gsInfo<< "mdata2: "  << iface().m_mdata.size()<<"\n";
-            gsInfo<< "cdata2: "  << iface().m_cdata.size()<<"\n";
-        }
-        */
-=======
         setInitialFlags();
->>>>>>> 988d34ba
     }
 
     void add(const expr::gsGeometryMap<T> & sym)
