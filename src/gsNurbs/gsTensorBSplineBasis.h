/** @file gsTensorBSplineBasis.h

    @brief Provides declaration of TensorBSplineBasis abstract interface.

    This file is part of the G+Smo library. 

    This Source Code Form is subject to the terms of the Mozilla Public
    License, v. 2.0. If a copy of the MPL was not distributed with this
    file, You can obtain one at http://mozilla.org/MPL/2.0/.
    
    Author(s): A. Mantzaflaris
*/


#pragma once

#include <gsTensor/gsTensorBasis.h>
#include <gsNurbs/gsBSplineBasis.h>
#include <gsNurbs/gsTensorBSpline.h>

namespace gismo
{

/** 
    @brief A tensor product B-spline basis.

    \tparam T coefficient type
    \tparam d dimension of the parameter domain
    \tparam KnotVectorType type of the knot-vector

    \ingroup basis
    \ingroup Nurbs
*/
  
template<short_t d, class T>
class gsTensorBSplineBasis : public gsTensorBasis<d,T>
{
public: 
    typedef gsKnotVector<T> KnotVectorType;

    /// Base type
    typedef gsTensorBasis<d,T> Base;
    
    /// Family type
    typedef gsBSplineBasis<T>  Family_t;

    typedef gsTensorBSplineBasis Self_t;

    /// Coordinate basis type
    typedef gsBSplineBasis<T> CoordinateBasis;
    typedef CoordinateBasis                  Basis_t;

    /// Coefficient type
    typedef T Scalar_t;

    /// Associated Boundary basis type
    typedef typename gsBSplineTraits<d,T>::Geometry GeometryType;

    /// Associated Boundary basis type
    typedef typename gsBSplineTraits<static_cast<short_t>(d-1),T>::Basis BoundaryBasisType;

    typedef typename Base::iterator        iterator;
    typedef typename Base::const_iterator  const_iterator;

    /// Smart pointer for gsTensorBSplineBasis
    typedef memory::shared_ptr< Self_t > Ptr;

    /// Smart pointer for gsTensorBSplineBasis
    typedef memory::unique_ptr< Self_t > uPtr;

public:

    /// \brief Default constructor
    gsTensorBSplineBasis() : Base()
    {
        for(short_t i = 0; i!=d; ++i)
            this->m_bases[i] = new Basis_t();
    }

    void swap(gsTensorBSplineBasis & other)
    {
        this->Base::swap(static_cast<Base&>(other));
        std::swap(m_isPeriodic, other.m_isPeriodic);
    }
    
#if !EIGEN_HAS_RVALUE_REFERENCES
    gsTensorBSplineBasis & operator=(gsTensorBSplineBasis other)
    { gsTensorBSplineBasis::swap(other); return *this;}
// #else // defined implicitly
//     gsTensorBSplineBasis(gsTensorBSplineBasis && other) : Base(give(other)) { }
//     gsTensorBSplineBasis(const gsTensorBSplineBasis &  other) : Base(other) { }
//     gsTensorBSplineBasis & operator=(gsTensorBSplineBasis&& other)
//     { return (gsTensorBSplineBasis &)Base::operator=(give(other)); }
//     gsTensorBSplineBasis & operator=(const gsTensorBSplineBasis& other)
//     { return (gsTensorBSplineBasis &)Base::operator=(other); }
#endif
    
    /**
       \brief Constructs a 2D tensor product B-spline basis. Assumes
       that the tamplate parameter \a d is equal to 2.
       
       \param KV1 knot-vector with respect to the first parameter dimension
       \param KV2 knot-vector with respect to the second parameter dimension
     */
    template<typename U>
    gsTensorBSplineBasis( KnotVectorType KV1, gsKnotVector<U> KV2,
                          typename util::enable_if<d==2,U>::type * = NULL )
    : Base( new Basis_t(give(KV1)), new Basis_t(give(KV2)) )
    { m_isPeriodic = -1; }

    /**
       \brief Constructs a 3D tensor product B-spline basis. Assumes
       that the tamplate parameter \a d is equal to 3.
       
       \param KV1 knot-vector with respect to the first dimension
       \param KV2 knot-vector with respect to the second dimension
       \param KV3 knot-vector with respect to the third dimension
     */
    gsTensorBSplineBasis( KnotVectorType KV1, 
                          KnotVectorType KV2, 
                          KnotVectorType KV3 )
    : Base( new Basis_t(give(KV1)), new Basis_t(give(KV2)), new Basis_t(give(KV3)) )
    { m_isPeriodic = -1; }

    gsTensorBSplineBasis( KnotVectorType KV1, 
                          KnotVectorType KV2, 
                          KnotVectorType KV3,
                          KnotVectorType KV4)
    : Base( new Basis_t(give(KV1)), new Basis_t(give(KV2)),
            new Basis_t(give(KV3)), new Basis_t(give(KV4)) )
    { m_isPeriodic = -1; }

    explicit gsTensorBSplineBasis(std::vector<KnotVectorType> KV)
    { 
        GISMO_ENSURE(d == KV.size(), "Invalid number of knot-vectors given." );
        for(short_t i = 0; i!=d; ++i)
            this->m_bases[i] = new Basis_t( give(KV[i]) );
        m_isPeriodic = -1; 
    }

    gsTensorBSplineBasis( Basis_t* x,  Basis_t*  y) : Base(x,y) 
    { 
        GISMO_ENSURE(d==2,"Invalid constructor." );
        setIsPeriodic();
    }
    
    gsTensorBSplineBasis( Basis_t* x,  Basis_t* y, Basis_t* z ) : Base(x,y,z) 
    { 
        GISMO_ENSURE(d==3,"Invalid constructor." );
        setIsPeriodic();
        
    }
    
    gsTensorBSplineBasis( Basis_t* x,  Basis_t* y, Basis_t* z, Basis_t* w ) : Base(x,y,z,w) 
    { 
        GISMO_ENSURE(d==4,"Invalid constructor." );
        setIsPeriodic();
    }
    
<<<<<<< HEAD
    gsTensorBSplineBasis(std::vector< gsBasis<T>*> & bb ) : Base(bb.data())
    {
        // GISMO_ASSERT( checkVectorPtrCast<Basis_t>(bb), "Invalid vector of basis pointers.");
        GISMO_ENSURE( d == bb.size(), "Wrong d in the constructor of gsTensorBSplineBasis." );
        bb.clear();
        setIsPeriodic();
    }
=======
    explicit gsTensorBSplineBasis(std::vector< gsBasis<T>*> & bb );
>>>>>>> 54b4e8a0
    
    explicit gsTensorBSplineBasis(std::vector< Basis_t*> & bb );

#ifdef __DOXYGEN__
    /// \brief Returns the boundary basis for side s.
    typename gsBSplineTraits<static_cast<short_t>(d-1),T>::Basis::uPtr boundaryBasis(boxSide const & s);
#endif
    GISMO_UPTR_FUNCTION_DEF(BoundaryBasisType, boundaryBasis, boxSide const &)
    {
        std::vector<gsBasis<T>*> rr;
        this->getComponentsForSide(n1,rr);
        return BoundaryBasisType::New(rr);
    }

    GISMO_CLONE_FUNCTION(gsTensorBSplineBasis)
    
    static Self_t * New(std::vector<gsBasis<T>*> & bb )
    { return new Self_t(bb); }

    static Self_t * New(std::vector<Basis_t*> & bb )
    { return new Self_t(bb); }

    static uPtr make(std::vector<gsBasis<T>*> & bb )
    { return uPtr( new Self_t(bb) ); }

    static uPtr make(std::vector<Basis_t*> & bb )
    { return uPtr( new Self_t(bb) ); }
    
public:

    KnotVectorType & knots (int i)
    { return Self_t::component(i).knots(); }

    const KnotVectorType & knots (int i) const 
    { return Self_t::component(i).knots(); }

    // knot \a k of direction \a i
    T knot(int i, int k) const 
    { return Self_t::component(i).knots()[k]; }


    const Basis_t & component(short_t dir) const
    {
        return static_cast<const Basis_t &>(Base::component(dir));
    }

    Basis_t & component(short_t dir)
    {
        return static_cast<Basis_t &>(Base::component(dir));
    }

    // Look at gsBasis class for a description
    void active_into(const gsMatrix<T> & u, gsMatrix<index_t>& result) const;

    /// Returns a box with the coordinate-wise active functions
    /// \param u evaluation points
    /// \param low lower left corner of the box
    /// \param upp upper right corner of the box
    void active_cwise(const gsMatrix<T> & u, gsVector<index_t,d>& low,
                      gsVector<index_t,d>& upp ) const;

    /// Prints the object as a string.
    std::ostream &print(std::ostream &os) const
    {
        os << "TensorBSplineBasis: dim=" << this->dim()<< ", size="<< this->size() <<".";
        if( m_isPeriodic != -1 )
            os << "Periodic in " << m_isPeriodic << "-th direction.\n";
        for ( short_t i = 0; i!=d; ++i )
            os << "\n  Direction "<< i <<": "<< Self_t::component(i).knots() <<" ";
        os << "\n";
        return os;
    }

    //
    // param other parent/reference mesh determining the smoothness at the inner knots.
    // param i number of k-refinement steps to perform

    /// \brief Perform k-refinement coordinate-wise, in all directions.
    ///
    /// \copydetails gsBSplineBasis::refine_k
    void k_refine(Self_t & other, int const & i = 1)
    { 
        for (short_t j = 0; j < d; ++j)
            Self_t::component(j).refine_k(other.component(j), i);
    }

    /// \brief p-refinement (essentially degree elevation in all
    /// directions)
    void refine_p(int const & i = 1)
    {
        for (short_t j = 0; j < d; ++j)
            Self_t::component(j).refine_p(i);
    }
    
    /// \brief Uniform h-refinement (placing \a i new knots inside
    /// each knot-span, for all directions
    void refine_h(int const & i = 1)
    {
        for (short_t j = 0; j < d; ++j)
            Self_t::component(j).refine_h(i);
    }

    /**
     * \brief Takes a vector of coordinate wise knot values and
     * inserts these values to the basis.  
     *
     * Also constructs and returns
     * the transfer matrix that transfers coefficients to the new
     * basis.
     *
     * \param[out]  transfer Transfer matrix
     * \param[in] refineKnots Coordinate-wise knot values to be inserted
     */
    void refine_withTransfer(gsSparseMatrix<T,RowMajor> & transfer, const std::vector< std::vector<T> >& refineKnots);


    /**
     * \brief Takes a vector of coordinate wise knot values and
     * inserts these values to the basis.
     *
     * Also takes the old coefficients and changes them to reflect the new coefficients.
     *
     * \param[out]  coefs new coefficients
     * \param refineKnots Coordinate-wise knot values to be inserted
     *
     * \todo rename to insertKnots_withCoefs
     */
    void refine_withCoefs(gsMatrix<T> & coefs,const std::vector< std::vector<T> >& refineKnots);

    /// Inserts the knot \em knot with multiplicity \em mult in the knot
    /// vector of direction \a dir.
    void insertKnot(T knot, index_t dir, int mult=1)
    { this->knots(dir).insert( knot, mult); }

    /// Removes the knot \em knot with multiplicity \em mult in the knot
    /// vector of direction \a dir.
    void removeKnot(T knot, index_t dir, int mult=1)
    { this->knots(dir).remove( knot, mult); }

    /**
     * \brief Takes a vector of coordinate wise knot values and
     * inserts these values to the basis.
     *
     * \param refineKnots Coordinate-wise knot values to be inserted
     */
    void insertKnots(const std::vector< std::vector<T> >& refineKnots)
    {
        GISMO_ASSERT( refineKnots.size() == d, "refineKnots vector has wrong size" );
        for (short_t j = 0; j < d; ++j) // refine basis in each direction
            this->knots(j).insert(refineKnots[j]);
    }

    /** \brief Refinement of the tensor basis on the area defined by \em boxes.
     *
     * Applies "local" refinement within the tensor-product structure of
     * gsTensorBSplineBasis. The areas for refinement are specified in \em boxes.\n
     * \em boxes is a gsMatrix of size <em>d</em> x <em>(2*N)</em>, where\n
     * \em d is the dimension of the parameter domain and\n
     * \em N is the number of refinement boxes.\n
     * \n
     * Every two successive columns in \em boxes correspond to the coordinates
     * of the lower and upper corners of one refinement box, respectively (see example below).
     * Note that a new knot will be inserted in every knot span contained in this area.
     * If some of the given boxes overlap, the refinement will only be done once.
     *
     * <b>Example</b>, let
     * \verbatim
     d = 2
     knotvector1 = knotvector2 = [ 0 0 0  0.25  0.5  0.75  1 1 1 ]

     boxes = [ 0.25  0.75  0     0.5 ]
     [ 0     0.25  0.75  1   ]
     \endverbatim
     * The areas
     * <em>[ 0.25, 0.75 ] x [ 0, 0.25 ]</em> and
     * <em>[ 0, 0.5 ] x [ 0.75, 1 ]</em> will be refined. The knots \em 0.125, \em 0.375, and \em 0.625 will
     * be inserted in \em knotvector1, and the knots \em 0.125 and \em 0.875 in \em knotvector2.
     *
     * \param[in] boxes gsMatrix of size <em>d</em> x <em>(2*N)</em>;
     * specifies areas for refinement.\n
     * See above for details and format.
     * \param[in] refExt is ignored
     *
     * \remarks NOTE This function directly modifies the basis (by inserting
     * knots in the underlying univariate B-spline bases).
     *
     * \ingroup Nurbs
     *
     *    \note: the \a refExt parameter is ignored in this implementation
     */
    void refine( gsMatrix<T> const & boxes, int refExt = 0);

    GISMO_MAKE_GEOMETRY_NEW

    /// \brief Reduces spline continuity (in all directions) at
    /// interior knots by \a i
    void reduceContinuity(int const & i = 1) 
    { 
        for (short_t j = 0; j < d; ++j)
            Self_t::component(j).reduceContinuity(i);
    }

    /// \brief Returns span (element) indices of the beginning and end
    /// of the support of the i-th basis function.
    template <int _Rows>
    void elementSupport_into(const index_t i, gsMatrix<index_t, _Rows, 2> & result) const
    {
        //result.resize(d,2);
        gsMatrix<index_t> tmp_vec;
        const gsVector<index_t, d> ti = this->tensorIndex(i);

        for (short_t dim = 0; dim < d; ++dim)
        {
            const gsKnotVector<T> & kv = Self_t::component(dim).knots();
            kv.supportIndex_into(ti[dim], tmp_vec);
            result.row(dim).noalias() =
                tmp_vec.cwiseMax(0).cwiseMin(kv.numElements());
        }
    }

    /// \brief Returns span (element) indices of the beginning and end
    /// of the support of the i-th basis function.
    gsMatrix<index_t, d, 2> elementSupport(const index_t & i) const
    {
        gsMatrix<index_t, d, 2> result(d, 2);
        elementSupport_into(i, result);
        return result;
    }

    /// \brief Returns the indices of active basis functions in the
    /// given input element box
    template <int _Rows>
    void elementActive_into(const gsMatrix<index_t,_Rows,2> & box,
                             gsMatrix<index_t> & result) const
    {
        GISMO_ASSERT( box.rows() == static_cast<index_t>(d), "Invalid input box");
        gsMatrix<index_t,d,2> tmp;
        
        gsVector<index_t,d> str;
        this->stride_cwise(str);

        for (short_t dm = 0; dm != d; ++dm)
        {
            tmp(dm,0) = Self_t::component(dm).knots().lastKnotIndex (box(dm,0)) - this->degree(dm);
            tmp(dm,1) = Self_t::component(dm).knots().firstKnotIndex(box(dm,1)) - 1;
        }

        const gsVector<index_t,d> sz = tmp.col(1)- tmp.col(0) + gsVector<index_t,d>::Ones();

        result = gsVector<index_t>::LinSpaced(sz[0], tmp(0,0), tmp(0,1));
        for (short_t dm = 1; dm != d; ++dm)
            result = result.replicate(1,sz[dm]) + 
                gsVector<index_t>::Constant(result.rows(), str[dm] )
                * gsVector<index_t>::LinSpaced(sz[dm], tmp(dm,0), tmp(dm,1))
                .transpose();
    }

    template <int _Rows>
    gsMatrix<T> elementDom(const gsMatrix<index_t,_Rows,2> & box) const
    {
        GISMO_ASSERT( box.rows() == static_cast<index_t>(d), "Invalid input box");
        gsMatrix<T> rvo;
        rvo.resize(d,2);
        for (short_t dm = 0; dm != d; ++dm)
        {
            rvo(dm,0) = Self_t::component(dm).knots().uValue(box(dm,0));
            rvo(dm,1) = Self_t::component(dm).knots().uValue(box(dm,1));
        }
        return rvo;
    }
    
    /// Tells, whether there is a coordinate direction in which the basis is periodic.
    inline bool isPeriodic() const { return m_isPeriodic != -1; }

    /// Gives the value of m_isPeriodic.
    inline int periodicDirection() const { return m_isPeriodic; }

    /// Converts \param dir -th basis to periodic.
    inline void setPeriodic( const int dir )
    {
        Self_t::component(dir).setPeriodic();
        if( Self_t::component(dir).isPeriodic() ) // Only when succeeded when converting to periodic.
            m_isPeriodic = dir;
    }

    /// Sets the coefficients so that the resulting TensorBSpline is periodic in direction dir.
    gsMatrix<T> perCoefs( const gsMatrix<T>& originalCoefs, short_t dir ) const
    {
        // Identify which coefficients to copy and where to copy them.
        std::vector<index_t> sourceSliceIndices;
        std::vector<index_t> targetSliceIndices;
        index_t numPeriodic = Self_t::component(dir).numCrossingFunctions();

        const index_t sz = this->size(dir) - numPeriodic;
        for( index_t i = 0; i < numPeriodic; i++ )
        {
            gsMatrix<index_t> currentSourceSlice = this->coefSlice(dir,i);
            gsMatrix<index_t> currentTargetSlice = this->coefSlice(dir, sz  + i );

            for( index_t j = 0; j != currentSourceSlice.size(); j++ )
            {
                sourceSliceIndices.push_back( static_cast<index_t>( currentSourceSlice(j) ) );
                targetSliceIndices.push_back( static_cast<index_t>( currentTargetSlice(j) ) );
            }
        }

        // Copy the chosen coefficients.
        gsMatrix<T> result = originalCoefs;
        for( size_t i = 0; i != sourceSliceIndices.size(); i++ )
        {
            //gsDebug << "source: " << sourceSliceIndices[i]  << "\n";
            //gsDebug << "target: " << targetSliceIndices[i]  << "\n";
            result.row( targetSliceIndices[ i ] ) = originalCoefs.row( sourceSliceIndices[ i ] );
        }

        return result;
    }

private:

    /// Repeated code from the constructors is held here.
    /// Sets m_isPeriodic to either -1 (if none of the underlying bases is periodic) or the index of the one basis that is periodic.
    void setIsPeriodic()
    {
        m_isPeriodic = -1;
        for( short_t i = 0; i < this->dim(); i++ )
        {
            if( Self_t::component(i).isPeriodic() )
            {
                if( m_isPeriodic == -1 )
                    m_isPeriodic = i;
                else
                    gsWarn << "Cannot handle a basis that is periodic in more than one direction.\n";
            }
        }
    }

protected:

    /// Coordinate direction, where the basis is periodic (when equal
    /// to -1 if there is no such direction).
    short_t m_isPeriodic;

};

#ifdef GISMO_WITH_PYBIND11

  /**
   * @brief Initializes the Python wrapper for the class: gsTensorBSplineBasis
   */
  void pybind11_init_gsTensorBSplineBasis2(pybind11::module &m);
  void pybind11_init_gsTensorBSplineBasis3(pybind11::module &m);
  void pybind11_init_gsTensorBSplineBasis4(pybind11::module &m);

#endif // GISMO_WITH_PYBIND11

} // namespace gismo


// *****************************************************************
#ifndef GISMO_BUILD_LIB
#include GISMO_HPP_HEADER(gsTensorBSplineBasis.hpp)
/*
#else
#ifdef gsTensorBSplineBasis_EXPORT
#include GISMO_HPP_HEADER(gsTensorBSplineBasis.hpp)
#undef  EXTERN_CLASS_TEMPLATE
#define EXTERN_CLASS_TEMPLATE CLASS_TEMPLATE_INST
#endif
namespace gismo
{
EXTERN_CLASS_TEMPLATE gsTensorBSplineBasis<2,real_t>;
EXTERN_CLASS_TEMPLATE gsTensorBSplineBasis<3,real_t>;
EXTERN_CLASS_TEMPLATE gsTensorBSplineBasis<4,real_t>;
}
*/
#endif
// *****************************************************************<|MERGE_RESOLUTION|>--- conflicted
+++ resolved
@@ -157,17 +157,7 @@
         setIsPeriodic();
     }
     
-<<<<<<< HEAD
-    gsTensorBSplineBasis(std::vector< gsBasis<T>*> & bb ) : Base(bb.data())
-    {
-        // GISMO_ASSERT( checkVectorPtrCast<Basis_t>(bb), "Invalid vector of basis pointers.");
-        GISMO_ENSURE( d == bb.size(), "Wrong d in the constructor of gsTensorBSplineBasis." );
-        bb.clear();
-        setIsPeriodic();
-    }
-=======
     explicit gsTensorBSplineBasis(std::vector< gsBasis<T>*> & bb );
->>>>>>> 54b4e8a0
     
     explicit gsTensorBSplineBasis(std::vector< Basis_t*> & bb );
 
