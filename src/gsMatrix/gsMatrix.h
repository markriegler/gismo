/** @file gsMatrix.h

    @brief Provides declaration of Matrix class.

    This file is part of the G+Smo library.

    This Source Code Form is subject to the terms of the Mozilla Public
    License, v. 2.0. If a copy of the MPL was not distributed with this
    file, You can obtain one at http://mozilla.org/MPL/2.0/.

    Author(s): A. Mantzaflaris
*/

# pragma once


namespace gismo
{

/** @brief
    A matrix with arbitrary coefficient type and fixed or dynamic size.

    This class provides an interface to gsEigen::Matrix from the Eigen
    linear algebra library. Most operations from Eigen are supported
    on a gsMatrix.

    See therefore also the Eigen documentation for dense matrices,
    http://eigen.tuxfamily.org/dox/group__QuickRefPage.html

    \tparam T coefficient type
    \tparam _Rows number of rows: an integer or \c Dynamic
    \tparam _Cols number of rows: an integer or \c Dynamic
    \tparam _Options further options; see Eigen documentation

    \ingroup Matrix
*/
template<class T, int _Rows, int _Cols, int _Options>
class gsMatrix : public gsEigen::Matrix<T,_Rows, _Cols, _Options>
//i.e. gsEigen::PlainObjectBase<gsEigen::Matrix>
//i.e. gsEigen::EigenBase<gsEigen::Matrix>
{
public:
    // Base is the dense matrix class of Eigen
    typedef gsEigen::Matrix<T,_Rows, _Cols, _Options> Base;

    // Self type
    typedef gsMatrix<T,_Rows, _Cols, _Options> Self;

    // The type of the coefficients of the matrix
    typedef T Scalar_t;

    typedef typename gsEigen::aligned_allocator<Self> aalloc;

    // Type pointing to a block view of the matrix
    typedef gsMatrixBlockView<Base> BlockView;

    // Type pointing to a block of the matrix
    typedef gsEigen::Block<Base> Block;

    // Type pointing to a (const) block of the matrix
    typedef gsEigen::Block<const Base> constBlock;

    // Type pointing to a row of the matrix
    typedef gsEigen::Block<Base, 1, _Cols, false> Row;

    // Type pointing to a (const) row of the matrix
    typedef gsEigen::Block<const Base, 1, _Cols, false> constRow;

    // Type pointing to a set of successive rows of the matrix
    typedef gsEigen::Block<Base, Dynamic, _Cols, false> Rows;

    // Type pointing to a a set of successive (const) rows of the matrix
    typedef gsEigen::Block<const Base, Dynamic, _Cols, false> constRows;

    // Type pointing to a column of the matrix
    typedef gsEigen::Block<Base, _Rows, 1, true > Column;

    // Type pointing to a (const) column of the matrix
    typedef gsEigen::Block<const Base, _Rows, 1, true > constColumn;

    // Type pointing to a set of successive columns of the matrix
    typedef gsEigen::Block<Base, _Rows, Dynamic, true > Columns;

    // Type pointing to a set of successive (const) columns of the matrix
    typedef gsEigen::Block<const Base, _Rows, Dynamic, true > constColumns;

    // Type pointing to the transpose of the matrix
    typedef gsEigen::Transpose<Base> Tr;

    // Type pointing to the (const) transpose of the matrix
    typedef const gsEigen::Transpose<const Base> constTr;

    // Type refering to any possible Eigen type that can be copied
    // into a gsMatrix
    typedef gsEigen::Ref<Base> Ref;

    // Type refering to any (const) possible Eigen types that can be
    // copied into a gsMatrix
    typedef const gsEigen::Ref<const Base> constRef;

    /// Shared pointer for gsMatrix
    typedef memory::shared_ptr<gsMatrix> Ptr;

    /// Unique pointer for gsMatrix
    typedef memory::unique_ptr<gsMatrix> uPtr;

    // type of first minor matrix: rows and cols reduced by one
    typedef gsMatrix< T, ChangeDim<_Rows, -1>::D, ChangeDim<_Cols, -1>::D>
        FirstMinorMatrixType;

    // type of row minor matrix: rows reduced by one
    typedef gsMatrix< T, ChangeDim<_Rows, -1>::D, _Cols>
        RowMinorMatrixType;

    // type of col minor matrix: cols reduced by one
    typedef gsMatrix< T, _Rows, ChangeDim<_Cols, -1>::D>
        ColMinorMatrixType;

    // block of fixed size 3
    typedef gsEigen::VectorBlock<gsEigen::Block<gsEigen::Matrix<T,_Rows,_Cols>,-1,1,true>,3> Col3DType;
    typedef gsEigen::VectorBlock<const gsEigen::Block<const gsEigen::Matrix<T,_Rows,_Cols>,-1,1,true>,3> CCol3DType;

public:  // Solvers related to gsMatrix
    typedef typename gsEigen::EigenSolver<Base> EigenSolver;

    typedef typename gsEigen::SelfAdjointEigenSolver<Base> SelfAdjEigenSolver;

    typedef typename gsEigen::GeneralizedSelfAdjointEigenSolver<Base> GenSelfAdjEigenSolver;

    // Jacobi SVD using ColPivHouseholderQRPreconditioner
    typedef typename gsEigen::JacobiSVD<Base> JacobiSVD;

    // Bidiagonal Divide and Conquer SVD
    //typedef typename gsEigen::BDCSVD<Base> BDCSVD;

    //typedef typename gsEigen::CompleteOrthogonalDecomposition CODecomposition;

public:

    gsMatrix() { }

    gsMatrix(const Base& a) ;

    // implicitly deleted in C++11
    //gsMatrix(const gsMatrix& a) : Base(a) { }

    gsMatrix(int rows, int cols) ;

    /// This constructor allows constructing a gsMatrix from Eigen expressions
    template<typename OtherDerived>
    gsMatrix(const gsEigen::EigenBase<OtherDerived>& other) : Base(other) { }

    /// This constructor allows constructing a gsMatrix from Eigen expressions
    template<typename OtherDerived>
    gsMatrix(const gsEigen::MatrixBase<OtherDerived>& other) : Base(other) { }

    /// This constructor allows constructing a gsMatrix from Eigen expressions
    template<typename OtherDerived>
    gsMatrix(const gsEigen::ReturnByValue<OtherDerived>& other) : Base(other) { }

    inline operator Ref () { return Ref(*this); }

    inline operator const constRef () { return constRef(*this); }

    /**
      \brief This function returns a smart pointer to the
      matrix. After calling it, the matrix object becomes empty, ie
      the size of the matrix is 0
     */
    uPtr moveToPtr()
    {
        uPtr m(new gsMatrix);
        m->swap(*this);
        return m;
        //return uPtr(new gsMatrix<T>(give(*this)));
    }

    void clear() { this->resize(0,0); }
/*
    // Using the assignment operators of Eigen
    // Note: using Base::operator=; is ambiguous in MSVC
#ifdef _MSC_VER // && !__INTEL_COMPILER
    template <class EigenExpr>
    gsMatrix& operator= (const EigenExpr & other)
    {
        this->Base::operator=(other);
        return *this;
    }
#else
    using Base::operator=;
#endif
*/

#if !EIGEN_HAS_RVALUE_REFERENCES
    // swap assignment operator
    gsMatrix & operator=(typename gsEigen::internal::conditional<
                         -1==_Rows,gsMatrix, const gsMatrix &>::type other)
    {
        if (-1==_Rows)
            this->swap(other);
        else
            this->Base::operator=(other);
        return *this;
    }
#endif

    std::pair<index_t,index_t> dim() const
    { return std::make_pair(this->rows(), this->cols() ); }

    /// \brief Returns the \a i-th element of the vectorization of the matrix
    T   at (index_t i) const { return *(this->data()+i);}

    /// \brief Returns the \a i-th element of the vectorization of the matrix
    T & at (index_t i)       { return *(this->data()+i);}

    // \brief Returns the last element of the matrix (maximum row and column)
    //T   lastCoeff() { return *(this->data()+this->size()-1);}

    /// \brief Returns the matrix resized to n x m matrix (data is not copied)
    /// This function assumes that the matrix is size n*m, ie. already allocated
    gsAsMatrix<T, Dynamic, Dynamic> reshape(index_t n, index_t m )
    { return gsAsMatrix<T, Dynamic, Dynamic>(this->data(), n, m); }

    /// \brief Returns the matrix resized to n x m matrix (data is not copied)
    /// This function assumes that the matrix is size n*m, ie. already allocated
    gsAsConstMatrix<T, Dynamic, Dynamic> reshape(index_t n, index_t m ) const
    { return gsAsConstMatrix<T, Dynamic, Dynamic>(this->data(), n, m); }

    /// \brief Returns column \a c of the matrix resized to n x m matrix
    /// This function assumes that the matrix is size n*m, ie. already allocated
    gsAsMatrix<T, Dynamic, Dynamic> reshapeCol( index_t c, index_t n, index_t m )
    { return gsAsMatrix<T, Dynamic, Dynamic>(this->col(c).data(), n, m); }

    /// \brief Returns column \a c of the matrix resized to n x m matrix
    /// This function assumes that the matrix is size n*m, ie. already allocated
    gsAsConstMatrix<T, Dynamic, Dynamic> reshapeCol( index_t c, index_t n, index_t m ) const
    { return gsAsConstMatrix<T, Dynamic, Dynamic>(this->col(c).data(), n, m); }

    /// \brief Returns the entries of the matrix resized to a n*m vector column-wise
    gsAsVector<T, Dynamic> asVector()
    { return gsAsVector<T, Dynamic>(this->data(), this->rows()*this->cols() ); }

    /// \brief Returns column \a c as a fixed-size 3D vector
    Col3DType  col3d(index_t c) { return this->col(c).template head<3>(); }
    CCol3DType col3d(index_t c) const { return this->col(c).template head<3>(); }

    /// \brief Returns the entries of the matrix resized to a (const) n*m vector column-wise
    gsAsConstVector<T, Dynamic> asVector() const
    { return gsAsConstVector<T, Dynamic>(this->data(), this->rows()*this->cols() ); }

    /// Returns the entries of the matrix resized to a 1 x n*m
    /// row-vector column-wise
    gsAsMatrix<T, 1, Dynamic> asRowVector()
    { return gsAsMatrix<T, 1, Dynamic>(this->data(), 1, this->rows()*this->cols() ); }

    /// Returns the entries of the matrix resized to a (const) 1 x n*m
    /// row-vector column-wise
    gsAsConstMatrix<T, 1, Dynamic> asRowVector() const
    { return gsAsConstMatrix<T, 1, Dynamic>(this->data(), 1, this->rows()*this->cols() ); }

    /// Returns a submatrix consisting of the columns indexed by the
    /// vector container \a colInd
    template<class container>
    void submatrixCols(const container & colInd, gsMatrix<T> & result) const
    {
        //GISMO_ASSERT(colInd.cols() == 1, "Invalid column index vector");
        const index_t nc = colInd.size();
        result.resize(this->rows(), nc );
        for ( index_t i = 0; i!= nc; ++i )
            result.col(i) = this->col( colInd[i] );
    }

    /// Returns a submatrix consisting of the rows indexed by the
    /// vector container \a rowInd
    template<class container>
    void submatrixRows(const container & rowInd, gsMatrix<T> & result) const
    {
        //GISMO_ASSERT(rowInd.cols() == 1, "Invalid row index vector");
        const index_t nr = rowInd.size();
        result.resize(nr, this->cols() );
        for ( index_t i = 0; i!= nr; ++i )
            result.row(i) = this->row( rowInd[i] );
    }

    /// Returns a submatrix consisting of the rows and columns indexed
    /// by the vector containers \a rowInd and \a colInd respectively
    template<class container>
    void submatrix(const container & rowInd,
                   const container & colInd,
                   gsMatrix<T> & result) const
    {
        //GISMO_ASSERT(rowInd.cols() == 1 && colInd.cols() == 1, "Invalid index vector");
        const index_t nr = rowInd.size();
        const index_t nc = colInd.size();
        result.resize(nr, nc );
        for ( index_t i = 0; i!= nr; ++i )
            for ( index_t j = 0; j!= nc; ++j )
                result(i,j) = this->coeff(rowInd[i], colInd[j] );
    }

    /// Removes column \a i from the matrix. After the operation the
    /// column size of the matrix is one less.
    void removeCol( index_t i )
    {
        index_t cc= this->cols();
        GISMO_ASSERT( i < cc, "Invalid column." );
        for ( index_t c = i+1; c!= cc; ++c )
            this->col(c-1) = this->col(c);
        this->conservativeResize(this->rows(), cc-1);
    }

    /// Returns the (i,j)-minor, i.e. the matrix after removing row
    /// \a i and column \a j from the matrix. After the operation the
    /// row and column size of the matrix is one less.
    void firstMinor(index_t i, index_t j, FirstMinorMatrixType & result ) const
    {
        const index_t mrows = this->rows()-1,
            mcols = this->cols()-1;
        GISMO_ASSERT( i <= mrows, "Invalid row." );
        GISMO_ASSERT( j <= mcols, "Invalid column." );
        result.resize(mrows,mcols);
        result.block(0,0,i,j)             = this->block(0,0,i,j);
        result.block(i,0,mrows-i,j)       = this->block(i+1,0,mrows-i,j);
        result.block(0,j,i,mcols-j)       = this->block(0,j+1,i,mcols-j);
        result.block(i,j,mrows-i,mcols-j) = this->block(i+1,j+1,mrows-i,mcols-j);
    }

    /// Returns the ith row minor, i.e. the matrix after removing row
    /// \a i from the matrix. After the operation the row size of the
    /// matrix is one less.
    void rowMinor(index_t i, RowMinorMatrixType & result ) const
    {
        const index_t mrows = this->rows()-1;
        GISMO_ASSERT( i <= mrows, "Invalid row." );
        result.resize(mrows, this->cols());
        result.topRows(i)          = this->topRows(i);
        result.bottomRows(mrows-i) = this->bottomRows(mrows-i);
    }

    /// Returns the jth column minor, i.e. the matrix after removing column
    /// \a j from the matrix. After the operation the column size of the
    /// matrix is one less.
    void colMinor(index_t j, ColMinorMatrixType & result ) const
    {
        const index_t mcols = this->cols()-1;
        GISMO_ASSERT( j <= mcols, "Invalid column." );
        result.resize(this->rows(), mcols);
        result.leftCols(j)        = this->leftCols(j);
        result.rightCols(mcols-j) = this->rightCols(mcols-j);
    }

    void duplicateRow( index_t k )
    {
        this->conservativeResize(this->rows() + 1, this->cols());

        /*
        // Test this
        this->bottomRows(this->rows() - k ) =
        this->middleRows(this->rows() - k, k+1 );

        this->row(k+1) = this->row(k);
        return;

        */

        for (index_t i = this->rows() - 1; i > k+1 ; --i)
            this->row(i).swap(this->row(i-1));

        this->row(k+1) = this->row(k);
    }

    void removeNoise(const T tol)
    {
        this->noalias() = this->unaryExpr(removeNoise_helper(tol));
    }

    // Clone function. Used to make a copy of the matrix
    //gsMatrix * clone() const;

    /// Return a block view of the matrix with \a rowSizes and \a colSizes
    BlockView blockView(const gsVector<index_t> & rowSizes,
                        const gsVector<index_t> & colSizes)
    {
        return BlockView(*this, rowSizes, colSizes);
    }

    /// Sorts rows of matrix by column \em j.
    void sortByColumn(const index_t j )
    {
        GISMO_ASSERT( j < this->cols(), "Invalid column.");

        index_t lastSwapDone = this->rows() - 1;
        index_t lastCheckIdx = lastSwapDone;

        bool didSwap;
        gsMatrix<T> tmp(1, this->cols() );
        do{ //caution! A stable sort algorithm is needed here for lexSortColumns function below
            didSwap = false;
            lastCheckIdx = lastSwapDone;

            for( index_t i=0; i < lastCheckIdx; i++)
                if( this->coeff(i,j) > this->coeff(i+1,j) )
                {
                    tmp.row(0) = this->row(i);
                    this->row(i) = this->row(i+1);
                    this->row(i+1) = tmp.row(0);

                    didSwap = true;
                    lastSwapDone = i;
                }
        }while( didSwap );
    }

    std::vector<index_t> idxByColumn(const index_t j )
    {
        std::vector<index_t> permutation;
        GISMO_ASSERT( j < this->cols(), "Invalid column.");

        index_t lastSwapDone = this->rows() - 1;
        index_t lastCheckIdx = lastSwapDone;

        for( index_t i=0; i < this->rows(); i++)
          permutation.push_back(i);

        bool didSwap;
        gsMatrix<T> tmp(1, this->cols() );

        do{ //caution! A stable sort algorithm is needed here for lexSortColumns function below
            didSwap = false;
            lastCheckIdx = lastSwapDone;

            for( index_t i=0; i < lastCheckIdx; i++)
                if( this->coeff(i,j) > this->coeff(i+1,j) )
                {
                    // gsInfo << this->coeff(i,j) << " > " << this->coeff(i+1,j) << "\n";

                    tmp.row(0) = this->row(i);
                    index_t tdx = permutation[i];

                    // index_t a = permutation[i];
                    // index_t b = permuatation[i+1];

                    // gsInfo << "low  : " << this->coeff(i,j) << ", " << indeces[i] << ", " << permutation[i] << "\n";
                    // gsInfo << "high : " << this->coeff(i+1,j) << ", " << indeces[i] << ", " << permutation[i+1] << "\n";

                    this->row(i) = this->row(i+1);
                    permutation[i] = permutation[i+1];

                    this->row(i+1) = tmp.row(0);
                    permutation[i+1] = tdx;

                    didSwap = true;
                    lastSwapDone = i;
                }
        }while( didSwap );
        return permutation;
    }

    /// Sorts rows of matrix by columns in vector \em lorder.
    void lexSortRows(const std::vector<index_t> & lorder)
    {
        GISMO_ASSERT(lorder.size() == static_cast<size_t>(this->cols()),
                     "Error in dimensions");

        for(std::vector<index_t>::const_reverse_iterator k = lorder.rbegin();
            k != lorder.rend(); ++k) //sort from last to first given column
            this->sortByColumn( *k ); // stable sort wrt column
    }

    /// \brief Transposes in place the matrix block-wise. The matrix is
    //  treated a 1 x (cols()/colBlock) block matrix, and every block
    //  of size rows() x colBlock is transposed in place
    void blockTransposeInPlace(const index_t colBlock)
    {
        const index_t nc = this->cols();
        const index_t nr = this->rows();

        GISMO_ASSERT( nc % colBlock == 0,
                      "The blocksize is not compatible with number of columns.");

        if (nr == 1 || colBlock == 1)
        {
            this->resize(colBlock, this->size()/colBlock);
        }
        else if ( nr == colBlock )
        {
            for (index_t j = 0; j!= nc; j+=colBlock)
                this->middleCols(j,colBlock).transposeInPlace();
        }
        else
        {
            gsEigen::Map<Base> m(this->data(), nr, nc);
            this->resize(colBlock, this->size()/colBlock);

            index_t i = 0;
            for (index_t j = 0; j!= nc; j+=colBlock, i+=nr)
                this->middleCols(i,nr) = m.middleCols(j,colBlock).transpose().eval();
        }
    }

    /// Converts the matrix to its Reduced Row Echelon Form (RREF)
    void rrefInPlace() { rref_impl(*this); }

    /// Converts the matrix to its Reduced Column Echelon Form (RCEF)
    void rcefInPlace() { rref_impl(this->transpose()); }

    /// Converts the matrix to a Row Echelon Form (REF)
    void refInPlace() { ref_impl(*this); }

    /// Converts the matrix to a Column Echelon Form (CEF)
    void cefInPlace() { ref_impl(this->transpose()); }

    std::string printSparsity() const
    {
        std::ostringstream os;
        os <<", sparsity: "<< std::fixed << std::setprecision(2)<<"nnz: "<<this->size()
           <<(double)100*(this->array() != 0).count()/this->size() <<'%'<<"\n";
        for (index_t i = 0; i!=this->rows(); ++i)
        {
            for (index_t j = 0; j!=this->cols(); ++j)
                os<< ( 0 == this->coeff(i,j) ? "\u00B7" : "x");
            os<<"  "<<(this->row(i).array()!=0).count()<<"\n";
        }
        return os.str();
    }

    /// Returns the Kronecker product of \a this with \a other
    template<typename OtherDerived>
    gsMatrix kron(const gsEigen::MatrixBase<OtherDerived>& other) const
    {
        const index_t r  = this->rows(), c = this->cols();
        const index_t ro = other.rows(), co = other.cols();
        gsMatrix result(r*ro, c*co);
        for (index_t i = 0; i != r; ++i) // for all rows
            for (index_t j = 0; j != c; ++j) // for all cols
                result.block(i*ro, j*co, ro, co) = this->coeff(i,j) * other;
        return result;
    }

    /// Returns the Khatri-Rao product of \a this with \a other
    template<typename OtherDerived>
    gsMatrix khatriRao(const gsEigen::MatrixBase<OtherDerived>& other) const
    {
        const index_t r  = this->rows(), c = this->cols();
        const index_t ro = other.rows();
        GISMO_ASSERT(c==other.cols(), "Column sizes do not match.");
        gsMatrix result(r*ro, c);
        for (index_t j = 0; j != c; ++j) // for all cols
            for (index_t i = 0; i != ro; ++i) // for all rows
                result.block(i*r, j, r, 1) = this->coeff(i,j) * other.col(j);
        return result;
    }

private:

    // Implementation of (inplace) Reduced Row Echelon Form computation
    template <typename Derived>
    static void rref_impl(const gsEigen::MatrixBase<Derived>& Mat)
    {
        // todo: const T tol = 0
        gsEigen::MatrixBase<Derived> & M = const_cast<gsEigen::MatrixBase<Derived>& >(Mat);
        index_t i, piv = 0;
        const index_t nr = M.rows();
        const index_t nc = M.cols();
        for (index_t r=0; r!=nr; ++r)
        {
            if (nc <= piv) return;
            i = r;
            while (0 == M(i, piv)) //~
            {
                ++i;
                if (nr == i)
                {
                    i = r;
                    ++piv;
                    if (nc == piv) return;
                }
            }

            if (i != r) M.row(i).swap(M.row(r));
            const index_t br = nr-r-1;
            const index_t bc = nc-piv-1;

            // pivot row
            M.row(r).tail(bc).array() /= M(r, piv);
            M(r, piv) = (T)(1);

            // upper block
            M.block(0, piv+1, r, bc).noalias() -=
                M.col(piv).head(r) * M.row(r).tail(bc);
            M.col(piv).head(r).setZero();

            // lower block
            M.block(r+1, piv+1, br, bc).noalias() -= M.col(piv).tail(br) * M.row(r).tail(bc);
            M.col(piv).tail(br).setZero();

            ++piv;
        }
    }

    // Implementation of (inplace) Row Echelon Form computation
    template <typename Derived>
    static void ref_impl(const gsEigen::MatrixBase<Derived>& Mat)
    {
        // todo: const T tol = 0
        gsEigen::MatrixBase<Derived> & M = const_cast<gsEigen::MatrixBase<Derived>& >(Mat);
        index_t i, piv = 0;
        const index_t nr = M.rows();
        const index_t nc = M.cols();
        for (index_t r=0; r!=nr; ++r)
        {
            if (nc <= piv) return;
            i = r;
            while (0 == M(i, piv)) //~
            {
                ++i;
                if (nr == i)
                {
                    i = r;
                    ++piv;
                    if (nc == piv) return;
                }
            }

            if (i != r) M.row(i).swap(M.row(r));
            const index_t br = nr-r-1;
            const index_t bc = nc-piv-1;

            // lower block
            M.block(r+1, piv+1, br, bc).noalias() -=
                M.col(piv).tail(br) * M.row(r).tail(bc) / M(r, piv);
            M.col(piv).tail(br).setZero();

            ++piv;
        }
    }

    struct removeNoise_helper
    {
        removeNoise_helper(const T & tol)
        : m_tol(tol) { }

        inline const T operator() (const T & val) const
        { return ( math::abs(val) < m_tol ? 0 : val ); }

        const T & m_tol;
    };

}; // class gsMatrix


/*
template<class T, int _Rows, int _Cols, int _Options> inline
gsMatrix<T,_Rows, _Cols, _Options>::gsMatrix() { }
*/

template<class T, int _Rows, int _Cols, int _Options> inline
gsMatrix<T,_Rows, _Cols, _Options>::gsMatrix(const Base& a) : Base(a) { }

template<class T, int _Rows, int _Cols, int _Options> inline
gsMatrix<T,_Rows, _Cols, _Options>::gsMatrix(int rows, int cols) : Base(rows,cols) { }

// template<class T, int _Rows, int _Cols, int _Options>
//  template<typename OtherDerived>
// gsMatrix<T,_Rows, _Cols, _Options>::gsMatrix(const gsEigen::MatrixBase<OtherDerived>& other) : Base(other) { }

/* Clone function. Used to make a copy of the matrix
template<class T, int _Rows, int _Cols, int _Options> inline
gsMatrix<T,_Rows, _Cols, _Options> * gsMatrix<T,_Rows, _Cols, _Options>::clone() const
{ return new gsMatrix<T,_Rows, _Cols, _Options>(*this); }
*/


#ifdef GISMO_WITH_PYBIND11

  /**
   * @brief Initializes the Python wrapper for the class: gsMatrix
   */
<<<<<<< HEAD
  namespace py = pybind11;

=======
>>>>>>> 05154c02
  template<typename T>
  void pybind11_init_gsMatrix(pybind11::module &m, const std::string & typestr)
  {
    using Class = gsMatrix<T>;
    std::string pyclass_name = std::string("gsMatrix") + typestr;
    pybind11::class_<Class>(m, pyclass_name.c_str(), pybind11::buffer_protocol(), pybind11::dynamic_attr())
    // Constructors
    .def(pybind11::init<>())
    .def(pybind11::init<index_t, index_t>())
    // Member functions
    .def("size",       &Class::size)
    .def("rows",       &Class::rows)
    .def("cols",       &Class::cols)
    // .def("transpose",  &Class::transpose)
    ;
  }

#endif // GISMO_WITH_PYBIND11


} // namespace gismo


namespace gsEigen { namespace internal {
template<class T, int _Rows, int _Cols, int _Options>
struct traits<gismo::gsMatrix<T,_Rows,_Cols,_Options> > :
gsEigen::internal::traits<gsEigen::Matrix<T,_Rows,_Cols,_Options> > { };
} }<|MERGE_RESOLUTION|>--- conflicted
+++ resolved
@@ -676,11 +676,6 @@
   /**
    * @brief Initializes the Python wrapper for the class: gsMatrix
    */
-<<<<<<< HEAD
-  namespace py = pybind11;
-
-=======
->>>>>>> 05154c02
   template<typename T>
   void pybind11_init_gsMatrix(pybind11::module &m, const std::string & typestr)
   {
